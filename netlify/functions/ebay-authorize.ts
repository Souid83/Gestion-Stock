--- conflicted
+++ resolved
@@ -34,27 +34,6 @@
     // Scopes lecture minimum (Vague A)
     const scopes = [
       'https://api.ebay.com/oauth/api_scope/sell.inventory.readonly',
-<<<<<<< HEAD
-      'https://api.ebay.com/oauth/api_scope/sell.inventory',
-      'https://api.ebay.com/oauth/api_scope/sell.account.readonly',
-      'https://api.ebay.com/oauth/api_scope/sell.fulfillment.readonly'
-    ];
-
-    const authorizeUrl = `${authBaseUrl}?client_id=${encodeURIComponent(client_id)}&response_type=code&redirect_uri=${encodeURIComponent(runame)}&scope=${encodeURIComponent(scopes.join(' '))}&prompt=login&state=${encodeURIComponent(stateNonce)}`;
-
-    return {
-      statusCode: 200,
-      body: JSON.stringify({
-        authorizeUrl
-      })
-    };
-
-  } catch (error: any) {
-    return {
-      statusCode: 500,
-      body: JSON.stringify({ error: 'server_error' })
-    };
-=======
       'https://api.ebay.com/oauth/api_scope/sell.account.readonly'
     ].join(' ');
 
@@ -71,6 +50,5 @@
   } catch (err) {
     console.error('authorize_fatal', err?.message || err);
     return { statusCode: 500, body: JSON.stringify({ error: 'authorize_server_error', detail: err?.message || 'unknown' }) };
->>>>>>> ce032ef5
   }
 };