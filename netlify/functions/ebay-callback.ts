--- conflicted
+++ resolved
@@ -347,11 +347,7 @@
       const redirectLocation = `/pricing?provider=ebay${(typeof insufficientScopes !== 'undefined' && insufficientScopes) ? '&connected=0&reason=insufficient_scope' : '&connected=1'}`;
       // Set a short-lived host-only cookie to reflect connection status (no Domain, Path=/, HttpOnly, SameSite=Lax; Secure if HTTPS)
       const cookieVal = (typeof insufficientScopes !== 'undefined' && insufficientScopes) ? 'reauth' : 'connected';
-<<<<<<< HEAD
-      const setCookie = buildCookie('ebay_oauth_status', cookieVal, 300);
-=======
       const setCookie = buildCookie('ebay', cookieVal, 300);
->>>>>>> 1906ce72
       return {
         statusCode: 302,
         headers: {
