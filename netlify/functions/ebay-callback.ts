import { createClient } from "@supabase/supabase-js";
import crypto from "crypto";

export const handler = async (event) => {
  console.log("🟢 eBay Callback triggered");

  try {
    const url = new URL(event.rawUrl);
    const code = url.searchParams.get("code");
    const state = url.searchParams.get("state");
    if (!code) return { statusCode: 400, body: "Missing code" };

    const clientId = process.env.EBAY_APP_ID;
    const clientSecret = process.env.EBAY_CERT_ID;
    const ruName = process.env.EBAY_RUNAME;
    const secretKey = process.env.SECRET_KEY || "";
    const supabaseUrl = process.env.SUPABASE_URL;
    const supabaseKey = process.env.SUPABASE_SERVICE_ROLE_KEY;

    const auth = Buffer.from(`${clientId}:${clientSecret}`).toString("base64");
    const body = new URLSearchParams({
      grant_type: "authorization_code",
      code,
      redirect_uri: ruName,
    }).toString();

    console.log("🌐 Requesting token from eBay sandbox...");

    const response = await fetch("https://api.sandbox.ebay.com/identity/v1/oauth2/token", {
      method: "POST",
      headers: {
        "Authorization": `Basic ${auth}`,
        "Content-Type": "application/x-www-form-urlencoded",
        "Accept": "application/json",
      },
      body,
    });

    const raw = await response.text();
    let data;
    try {
      data = JSON.parse(raw);
    } catch {
      data = { raw };
    }

    if (!response.ok) {
      console.error("❌ eBay OAuth error:", data);
      return { statusCode: 502, body: JSON.stringify({ ebay_error: data }) };
    }

    const { access_token, refresh_token, expires_in, scope, token_type } = data;

    const encryptToken = (token, secret) => {
      const iv = crypto.randomBytes(16);
      const key = crypto.scryptSync(secret, "salt", 32);
      const cipher = crypto.createCipheriv("aes-256-gcm", key, iv);
      const enc = Buffer.concat([cipher.update(token, "utf8"), cipher.final()]);
      const tag = cipher.getAuthTag();
      return JSON.stringify({ iv: iv.toString("hex"), tag: tag.toString("hex"), data: enc.toString("hex") });
    };

    const encryptedRefresh = refresh_token ? encryptToken(refresh_token, secretKey) : null;

    const supabase = createClient(supabaseUrl, supabaseKey);
    const { error } = await supabase.from("oauth_tokens").insert({
      access_token,
      refresh_token_encrypted: encryptedRefresh,
      scope,
      token_type,
      expires_at: new Date(Date.now() + (expires_in || 7200) * 1000).toISOString(),
      created_at: new Date().toISOString(),
      updated_at: new Date().toISOString(),
      state_nonce: state || "none",
    });

    if (error) {
      console.error("❌ Supabase insert error:", error);
      return { statusCode: 500, body: JSON.stringify({ insert_error: error }) };
    }

    console.log("✅ OAuth tokens stored OK");
<<<<<<< HEAD
    return {
      statusCode: 302,
      headers: {
        Location: "https://dev-gestockflow.netlify.app/?page=marketplace-pricing&provider=ebay&connected=1"
      }
    };
=======
    return { statusCode: 302, headers: { Location: "/pricing?provider=ebay&connected=1" } };
>>>>>>> ead7ce9b
  } catch (err) {
    console.error("🔥 Callback fatal error:", err);
    return { statusCode: 500, body: JSON.stringify({ error: err.message }) };
  }
};<|MERGE_RESOLUTION|>--- conflicted
+++ resolved
@@ -80,16 +80,7 @@
     }
 
     console.log("✅ OAuth tokens stored OK");
-<<<<<<< HEAD
-    return {
-      statusCode: 302,
-      headers: {
-        Location: "https://dev-gestockflow.netlify.app/?page=marketplace-pricing&provider=ebay&connected=1"
-      }
-    };
-=======
     return { statusCode: 302, headers: { Location: "/pricing?provider=ebay&connected=1" } };
->>>>>>> ead7ce9b
   } catch (err) {
     console.error("🔥 Callback fatal error:", err);
     return { statusCode: 500, body: JSON.stringify({ error: err.message }) };
