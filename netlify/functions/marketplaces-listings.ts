process.env.NODE_NO_WARNINGS = process.env.NODE_NO_WARNINGS || '1';

export const handler = async (event) => {
  const { createClient } = await import('@supabase/supabase-js');
  console.info('🚀 marketplaces-listings (offers) triggered');

  const SUPABASE_URL = process.env.VITE_SUPABASE_URL || '';
  const SUPABASE_ANON_KEY = process.env.VITE_SUPABASE_ANON_KEY || '';
  const SUPABASE_SERVICE_KEY = process.env.SUPABASE_SERVICE_ROLE_KEY || '';

  const supabase = createClient(SUPABASE_URL, SUPABASE_ANON_KEY);
  const supabaseService = createClient(SUPABASE_URL, SUPABASE_SERVICE_KEY);

  const badRequest = (code) => ({ statusCode: 400, body: JSON.stringify({ error: code }) });
  const srvError = (code, detail) => ({ statusCode: 500, body: JSON.stringify({ error: code, detail }) });
<<<<<<< HEAD

  try {
    if (event.httpMethod !== 'GET') {
      return { statusCode: 405, body: JSON.stringify({ error: 'method_not_allowed' }) };
    }

    const qs = event.queryStringParameters || {};
    const account_id = qs.account_id;
    const limit = Math.min(parseInt(qs.limit || '50', 10) || 50, 200);        // page size pour inventory items
    const offset = parseInt(qs.offset || '0', 10) || 0;                       // pagination inventory
    const maxOffersPerSku = parseInt(qs.max_offers_per_sku || '5', 10) || 5;  // sécurité
    const CONCURRENCY = Math.min(parseInt(qs.concurrency || '3', 10) || 3, 10);

    if (!account_id) return badRequest('missing_account_id');
    console.info('📋 Fetching account:', account_id, 'limit:', limit, 'offset:', offset, 'maxOffersPerSku:', maxOffersPerSku);

    // Account
    const { data: account, error: accErr } = await supabaseService
=======

  try {
    if (event.httpMethod !== 'GET') return { statusCode: 405, body: JSON.stringify({ error: 'method_not_allowed' }) };

    const qs = event.queryStringParameters || {};
    const account_id = qs.account_id;
    const limit = Math.min(parseInt(qs.limit || '50', 10) || 50, 200);
    const offset = parseInt(qs.offset || '0', 10) || 0;
    const maxOffersPerSku = parseInt(qs.max_offers_per_sku || '5', 10) || 5;
    const CONCURRENCY = Math.min(parseInt(qs.concurrency || '3', 10) || 3, 10);

    if (!account_id) return badRequest('missing_account_id');
    console.info('📋 Fetching account:', account_id, 'limit:', limit, 'offset:', offset, 'maxOffersPerSku:', maxOffersPerSku);

    const { data: account } = await supabaseService
>>>>>>> ce032ef5
      .from('marketplace_accounts')
      .select('*')
      .eq('id', account_id)
      .eq('provider', 'ebay')
      .eq('is_active', true)
      .maybeSingle();
<<<<<<< HEAD
    if (accErr || !account) {
      console.error('❌ account_not_found', accErr);
      return { statusCode: 404, body: JSON.stringify({ error: 'account_not_found' }) };
    }
    console.info('✅ Account found:', account.id);

    // Tokens
    const { data: tokenRow, error: tokErr } = await supabaseService
=======
    if (!account) return { statusCode: 404, body: JSON.stringify({ error: 'account_not_found' }) };
    console.info('✅ Account found:', account.id);

    const { data: tokenRow } = await supabaseService
>>>>>>> ce032ef5
      .from('oauth_tokens')
      .select('*')
      .eq('marketplace_account_id', account_id)
      .order('updated_at', { ascending: false })
      .limit(1)
      .maybeSingle();
<<<<<<< HEAD
    if (tokErr || !tokenRow) {
      console.error('❌ token_missing', tokErr);
      return { statusCode: 424, body: JSON.stringify({ error: 'token_missing' }) };
    }
    console.info('✅ Token found');

    // Host selon env du compte
    const baseHost = account.environment === 'sandbox' ? 'https://api.sandbox.ebay.com' : 'https://api.ebay.com';

    // Headers minimaux (jamais Accept-Language)
    const authHeaders = (token) => ({
      Authorization: `Bearer ${token}`,
      Accept: 'application/json'
    });

    const readText = async (resp) => { try { return await resp.text(); } catch { return ''; } };
    const parseJsonSafe = (txt) => { try { return JSON.parse(txt); } catch { return null; } };

    // ---------- 1) Inventory items → SKUs ----------
=======
    if (!tokenRow) return { statusCode: 424, body: JSON.stringify({ error: 'token_missing' }) };
    console.info('✅ Token found');

    const baseHost = account.environment === 'sandbox' ? 'https://api.sandbox.ebay.com' : 'https://api.ebay.com';
    const authHeaders = (token) => ({ Authorization: `Bearer ${token}`, Accept: 'application/json' });

    const readText = async (resp) => { try { return await resp.text(); } catch { return ''; } };
    const parseJson = (txt) => { try { return JSON.parse(txt); } catch { return null; } };

    // 1) Inventory → SKUs
>>>>>>> ce032ef5
    const inventoryUrl = new URL('/sell/inventory/v1/inventory_item', baseHost);
    inventoryUrl.searchParams.set('limit', String(limit));
    inventoryUrl.searchParams.set('offset', String(offset));
    console.info('🔄 Fetching inventory items:', inventoryUrl.toString());

    let accessToken = tokenRow.access_token;
<<<<<<< HEAD

    let invResp = await fetch(inventoryUrl.toString(), { method: 'GET', headers: authHeaders(accessToken) });

    if (invResp.status === 401) {
      console.warn('⚠️ Inventory 401 — attempting refresh');
      if (!tokenRow.refresh_token) {
        console.error('❌ token_missing_refresh');
        return { statusCode: 424, body: JSON.stringify({ error: 'token_missing_refresh' }) };
      }
      if (!account.client_id || !account.client_secret) {
        console.error('❌ client_credentials_missing');
        return { statusCode: 424, body: JSON.stringify({ error: 'client_credentials_missing' }) };
      }

      const refreshed = await refreshAccessToken({
        client_id: account.client_id,
        client_secret: account.client_secret,
        refresh_token: tokenRow.refresh_token,
        scopes: Array.isArray(tokenRow.scopes) && tokenRow.scopes.length > 0
          ? tokenRow.scopes.join(' ')
          : 'https://api.ebay.com/oauth/api_scope/sell.inventory.readonly https://api.ebay.com/oauth/api_scope/sell.account.readonly',
        environment: account.environment === 'sandbox' ? 'sandbox' : 'production'
      });

      if (!refreshed || !refreshed.access_token) {
        return { statusCode: 401, body: JSON.stringify({ error: 'token_expired' }) };
      }

      await supabaseService.from('oauth_tokens').insert({
        marketplace_account_id: account_id,
        provider: 'ebay',
        access_token: refreshed.access_token,
        refresh_token: tokenRow.refresh_token,
        expires_in: refreshed.expires_in || null,
        scopes: tokenRow.scopes || null
      });

      accessToken = refreshed.access_token;
      invResp = await fetch(inventoryUrl.toString(), { method: 'GET', headers: authHeaders(accessToken) });
    }

    const invText = await readText(invResp);
    if (!invResp.ok) {
      console.error('❌ inventory_error', invText.substring(0, 200));
      return { statusCode: invResp.status, body: invText || JSON.stringify({ error: 'inventory_error' }) };
=======

    let invResp = await fetch(inventoryUrl.toString(), { method: 'GET', headers: authHeaders(accessToken) });
    if (invResp.status === 401) {
      console.warn('⚠️ Inventory 401 — attempting refresh');
      if (!tokenRow.refresh_token) {
        console.error('❌ token_missing_refresh');
        return { statusCode: 424, body: JSON.stringify({ error: 'token_missing_refresh' }) };
      }
      if (!account.client_id || !account.client_secret) {
        console.error('❌ client_credentials_missing');
        return { statusCode: 424, body: JSON.stringify({ error: 'client_credentials_missing' }) };
      }

      const refreshed = await refreshAccessToken({
        client_id: account.client_id,
        client_secret: account.client_secret,
        refresh_token: tokenRow.refresh_token,
        scopes: Array.isArray(tokenRow.scopes) && tokenRow.scopes.length > 0
          ? tokenRow.scopes.join(' ')
          : 'https://api.ebay.com/oauth/api_scope/sell.inventory.readonly https://api.ebay.com/oauth/api_scope/sell.account.readonly',
        environment: account.environment === 'sandbox' ? 'sandbox' : 'production'
      });

      if (!refreshed || !refreshed.access_token) {
        return { statusCode: 401, body: JSON.stringify({ error: 'token_expired' }) };
      }

      await supabaseService.from('oauth_tokens').insert({
        marketplace_account_id: account.id,
        provider: 'ebay',
        environment: account.environment === 'sandbox' ? 'sandbox' : 'production',
        access_token: refreshed.access_token,
        refresh_token: tokenRow.refresh_token,
        expires_in: refreshed.expires_in || null,
        scopes: tokenRow.scopes || null
      });

      accessToken = refreshed.access_token;
      invResp = await fetch(inventoryUrl.toString(), { method: 'GET', headers: authHeaders(accessToken) });
    }

    const invText = await readText(invResp);
    if (!invResp.ok) {
      console.error('❌ inventory_error', invText.substring(0, 200));
      return { statusCode: invResp.status, body: invText || JSON.stringify({ error: 'inventory_error' }) };
    }

    const invJson = parseJson(invText);
    if (!invJson) {
      console.error('❌ invalid_json_inventory', invText.substring(0, 200));
      return { statusCode: 502, body: JSON.stringify({ error: 'invalid_json_inventory', raw: invText.substring(0, 200) }) };
    }

    const inventoryItems = Array.isArray(invJson.inventoryItems) ? invJson.inventoryItems : [];
    const skus = inventoryItems.map((it) => it && (it.sku || it.SKU || it.Sku)).filter(Boolean);
    console.info('📦 Inventory SKUs found:', skus.length);
    if (skus.length === 0) {
      return { statusCode: 200, body: JSON.stringify({ items: [], count: 0, limit, offset, processed_skus: 0, skipped_skus: 0 }) };
    }

    // 2) Offers by SKU (no Accept-Language)
    const fetchOffersBySku = async (token, sku) => {
      const url = new URL('/sell/inventory/v1/offer', baseHost);
      url.searchParams.set('sku', sku);
      url.searchParams.set('limit', String(maxOffersPerSku));
      url.searchParams.set('offset', '0');

      const resp = await fetch(url.toString(), { method: 'GET', headers: authHeaders(token) });
      const raw = await readText(resp);

      if (resp.status === 400 && raw.includes('"errorId":25707')) {
        console.warn('⚠️ invalid_sku_25707, skipping SKU:', sku);
        return [];
      }
      if (!resp.ok) {
        console.error('❌ getOffers_error', sku, raw.substring(0, 200));
        return [];
      }

      const js = parseJson(raw);
      return Array.isArray(js?.offers) ? js.offers : [];
    };

    const allOffers = [];
    let skipped = 0;
    for (let i = 0; i < skus.length; i += CONCURRENCY) {
      const batch = skus.slice(i, i + CONCURRENCY);
      const settled = await Promise.allSettled(batch.map((sku) => fetchOffersBySku(accessToken, sku)));
      for (const r of settled) {
        if (r.status === 'fulfilled' && Array.isArray(r.value)) {
          allOffers.push(...r.value);
        } else {
          skipped++;
        }
      }
>>>>>>> ce032ef5
    }
    console.info('🧾 Offers collected:', allOffers.length);

<<<<<<< HEAD
    const invJson = parseJsonSafe(invText);
    if (!invJson) {
      console.error('❌ invalid_json_inventory', invText.substring(0, 200));
      return { statusCode: 502, body: JSON.stringify({ error: 'invalid_json_inventory', raw: invText.substring(0, 200) }) };
    }

    const inventoryItems = Array.isArray(invJson.inventoryItems) ? invJson.inventoryItems : [];
    const skus = inventoryItems.map((it) => it && (it.sku || it.SKU || it.Sku)).filter(Boolean);
    console.info('📦 Inventory SKUs found:', skus.length);

    if (skus.length === 0) {
      return { statusCode: 200, body: JSON.stringify({ items: [], count: 0, limit, offset, processed_skus: 0, skipped_skus: 0 }) };
    }

    // ---------- 2) Offers par SKU (pas d'Accept-Language) ----------
    const fetchOffersBySku = async (token, sku) => {
      const url = new URL('/sell/inventory/v1/offer', baseHost);
      url.searchParams.set('sku', sku);
      url.searchParams.set('limit', String(maxOffersPerSku));
      url.searchParams.set('offset', '0');

      const resp = await fetch(url.toString(), { method: 'GET', headers: authHeaders(token) });
      const raw = await readText(resp);

      if (resp.status === 400 && raw.includes('"errorId":25707')) {
        console.warn('⚠️ invalid_sku_25707, skipping SKU:', sku);
        return [];
      }
      if (!resp.ok) {
        console.error('❌ getOffers_error', sku, raw.substring(0, 200));
        return [];
      }

      const js = parseJsonSafe(raw);
      return Array.isArray(js?.offers) ? js.offers : [];
    };

    const allOffers = [];
    let skipped = 0;
    for (let i = 0; i < skus.length; i += CONCURRENCY) {
      const batch = skus.slice(i, i + CONCURRENCY);
      const settled = await Promise.allSettled(batch.map((sku) => fetchOffersBySku(accessToken, sku)));
      for (const r of settled) {
        if (r.status === 'fulfilled' && Array.isArray(r.value)) {
          allOffers.push(...r.value);
        } else {
          skipped++;
        }
      }
    }
    console.info('🧾 Offers collected:', allOffers.length);

    // ---------- 3) Mapping + upsert ----------
=======
    // 3) Mapping + upsert
>>>>>>> ce032ef5
    const defaultCurrency = account.currency || 'EUR';
    const items = allOffers.map((offer) => ({
      provider: 'ebay',
      marketplace_account_id: account_id,
      remote_id: offer?.offerId || null,
      remote_sku: offer?.sku || null,
      title: offer?.listingDescription || '',
      price_amount: offer?.pricingSummary?.price?.value ? parseFloat(offer.pricingSummary.price.value) : null,
      price_currency: offer?.pricingSummary?.price?.currency || defaultCurrency,
      status_sync: offer?.listingStatus || 'UNKNOWN',
      updated_at: new Date().toISOString()
    })).filter((it) => it.remote_id);

    if (items.length > 0) {
      const { error: upsertError } = await supabaseService
        .from('marketplace_listings')
        .upsert(items, { onConflict: 'provider,marketplace_account_id,remote_id' });
      if (upsertError) {
        console.error('❌ upsert_failed', upsertError);
        return srvError('upsert_failed', upsertError.message || 'unknown');
      }
    }

    console.info('✅ Successfully synced', items.length, 'offers');
<<<<<<< HEAD

    return {
      statusCode: 200,
      body: JSON.stringify({
        items,
        count: items.length,
        limit,
        offset,
        processed_skus: skus.length,
        skipped_skus: skipped
      })
    };
  } catch (err) {
    console.error('🔥 fatal', err);
    return srvError('server_error', err?.message || 'unknown');
  }
};

async function refreshAccessToken({ client_id, client_secret, refresh_token, scopes, environment = 'production' }) {
  const endpoint = environment === 'sandbox'
    ? 'https://api.sandbox.ebay.com/identity/v1/oauth2/token'
    : 'https://api.ebay.com/identity/v1/oauth2/token';

=======
    return { statusCode: 200, body: JSON.stringify({ items, count: items.length, limit, offset, processed_skus: skus.length, skipped_skus: skipped }) };
  } catch (err) {
    console.error('🔥 fatal', err?.message || err);
    return srvError('server_error', err?.message || 'unknown');
  }
};

async function refreshAccessToken({ client_id, client_secret, refresh_token, scopes, environment = 'production' }) {
  const endpoint = environment === 'sandbox'
    ? 'https://api.sandbox.ebay.com/identity/v1/oauth2/token'
    : 'https://api.ebay.com/identity/v1/oauth2/token';

>>>>>>> ce032ef5
  const basic = Buffer.from(`${client_id}:${client_secret}`).toString('base64');
  const body = new URLSearchParams();
  body.set('grant_type', 'refresh_token');
  body.set('refresh_token', refresh_token);
  if (scopes) body.set('scope', scopes);

  try {
    const resp = await fetch(endpoint, {
      method: 'POST',
      headers: { Authorization: `Basic ${basic}`, 'Content-Type': 'application/x-www-form-urlencoded' },
      body: body.toString()
    });
    const text = await resp.text();
<<<<<<< HEAD

=======
>>>>>>> ce032ef5
    if (!resp.ok) {
      console.error('❌ refresh_access_token_failed status=', resp.status, ' endpoint=', endpoint, ' body=', text.substring(0, 120));
      return null;
    }
    try {
      const json = JSON.parse(text);
      if (!json?.access_token) {
        console.error('❌ refresh_access_token_no_access_token body=', text.substring(0, 120));
        return null;
      }
      return json;
    } catch {
      console.error('❌ refresh_access_token_invalid_json', text.substring(0, 120));
      return null;
    }
  } catch (e) {
    console.error('❌ refresh_access_token_exception', e?.message || String(e));
    return null;
  }
}<|MERGE_RESOLUTION|>--- conflicted
+++ resolved
@@ -13,26 +13,6 @@
 
   const badRequest = (code) => ({ statusCode: 400, body: JSON.stringify({ error: code }) });
   const srvError = (code, detail) => ({ statusCode: 500, body: JSON.stringify({ error: code, detail }) });
-<<<<<<< HEAD
-
-  try {
-    if (event.httpMethod !== 'GET') {
-      return { statusCode: 405, body: JSON.stringify({ error: 'method_not_allowed' }) };
-    }
-
-    const qs = event.queryStringParameters || {};
-    const account_id = qs.account_id;
-    const limit = Math.min(parseInt(qs.limit || '50', 10) || 50, 200);        // page size pour inventory items
-    const offset = parseInt(qs.offset || '0', 10) || 0;                       // pagination inventory
-    const maxOffersPerSku = parseInt(qs.max_offers_per_sku || '5', 10) || 5;  // sécurité
-    const CONCURRENCY = Math.min(parseInt(qs.concurrency || '3', 10) || 3, 10);
-
-    if (!account_id) return badRequest('missing_account_id');
-    console.info('📋 Fetching account:', account_id, 'limit:', limit, 'offset:', offset, 'maxOffersPerSku:', maxOffersPerSku);
-
-    // Account
-    const { data: account, error: accErr } = await supabaseService
-=======
 
   try {
     if (event.httpMethod !== 'GET') return { statusCode: 405, body: JSON.stringify({ error: 'method_not_allowed' }) };
@@ -48,55 +28,22 @@
     console.info('📋 Fetching account:', account_id, 'limit:', limit, 'offset:', offset, 'maxOffersPerSku:', maxOffersPerSku);
 
     const { data: account } = await supabaseService
->>>>>>> ce032ef5
       .from('marketplace_accounts')
       .select('*')
       .eq('id', account_id)
       .eq('provider', 'ebay')
       .eq('is_active', true)
       .maybeSingle();
-<<<<<<< HEAD
-    if (accErr || !account) {
-      console.error('❌ account_not_found', accErr);
-      return { statusCode: 404, body: JSON.stringify({ error: 'account_not_found' }) };
-    }
-    console.info('✅ Account found:', account.id);
-
-    // Tokens
-    const { data: tokenRow, error: tokErr } = await supabaseService
-=======
     if (!account) return { statusCode: 404, body: JSON.stringify({ error: 'account_not_found' }) };
     console.info('✅ Account found:', account.id);
 
     const { data: tokenRow } = await supabaseService
->>>>>>> ce032ef5
       .from('oauth_tokens')
       .select('*')
       .eq('marketplace_account_id', account_id)
       .order('updated_at', { ascending: false })
       .limit(1)
       .maybeSingle();
-<<<<<<< HEAD
-    if (tokErr || !tokenRow) {
-      console.error('❌ token_missing', tokErr);
-      return { statusCode: 424, body: JSON.stringify({ error: 'token_missing' }) };
-    }
-    console.info('✅ Token found');
-
-    // Host selon env du compte
-    const baseHost = account.environment === 'sandbox' ? 'https://api.sandbox.ebay.com' : 'https://api.ebay.com';
-
-    // Headers minimaux (jamais Accept-Language)
-    const authHeaders = (token) => ({
-      Authorization: `Bearer ${token}`,
-      Accept: 'application/json'
-    });
-
-    const readText = async (resp) => { try { return await resp.text(); } catch { return ''; } };
-    const parseJsonSafe = (txt) => { try { return JSON.parse(txt); } catch { return null; } };
-
-    // ---------- 1) Inventory items → SKUs ----------
-=======
     if (!tokenRow) return { statusCode: 424, body: JSON.stringify({ error: 'token_missing' }) };
     console.info('✅ Token found');
 
@@ -107,60 +54,12 @@
     const parseJson = (txt) => { try { return JSON.parse(txt); } catch { return null; } };
 
     // 1) Inventory → SKUs
->>>>>>> ce032ef5
     const inventoryUrl = new URL('/sell/inventory/v1/inventory_item', baseHost);
     inventoryUrl.searchParams.set('limit', String(limit));
     inventoryUrl.searchParams.set('offset', String(offset));
     console.info('🔄 Fetching inventory items:', inventoryUrl.toString());
 
     let accessToken = tokenRow.access_token;
-<<<<<<< HEAD
-
-    let invResp = await fetch(inventoryUrl.toString(), { method: 'GET', headers: authHeaders(accessToken) });
-
-    if (invResp.status === 401) {
-      console.warn('⚠️ Inventory 401 — attempting refresh');
-      if (!tokenRow.refresh_token) {
-        console.error('❌ token_missing_refresh');
-        return { statusCode: 424, body: JSON.stringify({ error: 'token_missing_refresh' }) };
-      }
-      if (!account.client_id || !account.client_secret) {
-        console.error('❌ client_credentials_missing');
-        return { statusCode: 424, body: JSON.stringify({ error: 'client_credentials_missing' }) };
-      }
-
-      const refreshed = await refreshAccessToken({
-        client_id: account.client_id,
-        client_secret: account.client_secret,
-        refresh_token: tokenRow.refresh_token,
-        scopes: Array.isArray(tokenRow.scopes) && tokenRow.scopes.length > 0
-          ? tokenRow.scopes.join(' ')
-          : 'https://api.ebay.com/oauth/api_scope/sell.inventory.readonly https://api.ebay.com/oauth/api_scope/sell.account.readonly',
-        environment: account.environment === 'sandbox' ? 'sandbox' : 'production'
-      });
-
-      if (!refreshed || !refreshed.access_token) {
-        return { statusCode: 401, body: JSON.stringify({ error: 'token_expired' }) };
-      }
-
-      await supabaseService.from('oauth_tokens').insert({
-        marketplace_account_id: account_id,
-        provider: 'ebay',
-        access_token: refreshed.access_token,
-        refresh_token: tokenRow.refresh_token,
-        expires_in: refreshed.expires_in || null,
-        scopes: tokenRow.scopes || null
-      });
-
-      accessToken = refreshed.access_token;
-      invResp = await fetch(inventoryUrl.toString(), { method: 'GET', headers: authHeaders(accessToken) });
-    }
-
-    const invText = await readText(invResp);
-    if (!invResp.ok) {
-      console.error('❌ inventory_error', invText.substring(0, 200));
-      return { statusCode: invResp.status, body: invText || JSON.stringify({ error: 'inventory_error' }) };
-=======
 
     let invResp = await fetch(inventoryUrl.toString(), { method: 'GET', headers: authHeaders(accessToken) });
     if (invResp.status === 401) {
@@ -256,67 +155,10 @@
           skipped++;
         }
       }
->>>>>>> ce032ef5
     }
     console.info('🧾 Offers collected:', allOffers.length);
 
-<<<<<<< HEAD
-    const invJson = parseJsonSafe(invText);
-    if (!invJson) {
-      console.error('❌ invalid_json_inventory', invText.substring(0, 200));
-      return { statusCode: 502, body: JSON.stringify({ error: 'invalid_json_inventory', raw: invText.substring(0, 200) }) };
-    }
-
-    const inventoryItems = Array.isArray(invJson.inventoryItems) ? invJson.inventoryItems : [];
-    const skus = inventoryItems.map((it) => it && (it.sku || it.SKU || it.Sku)).filter(Boolean);
-    console.info('📦 Inventory SKUs found:', skus.length);
-
-    if (skus.length === 0) {
-      return { statusCode: 200, body: JSON.stringify({ items: [], count: 0, limit, offset, processed_skus: 0, skipped_skus: 0 }) };
-    }
-
-    // ---------- 2) Offers par SKU (pas d'Accept-Language) ----------
-    const fetchOffersBySku = async (token, sku) => {
-      const url = new URL('/sell/inventory/v1/offer', baseHost);
-      url.searchParams.set('sku', sku);
-      url.searchParams.set('limit', String(maxOffersPerSku));
-      url.searchParams.set('offset', '0');
-
-      const resp = await fetch(url.toString(), { method: 'GET', headers: authHeaders(token) });
-      const raw = await readText(resp);
-
-      if (resp.status === 400 && raw.includes('"errorId":25707')) {
-        console.warn('⚠️ invalid_sku_25707, skipping SKU:', sku);
-        return [];
-      }
-      if (!resp.ok) {
-        console.error('❌ getOffers_error', sku, raw.substring(0, 200));
-        return [];
-      }
-
-      const js = parseJsonSafe(raw);
-      return Array.isArray(js?.offers) ? js.offers : [];
-    };
-
-    const allOffers = [];
-    let skipped = 0;
-    for (let i = 0; i < skus.length; i += CONCURRENCY) {
-      const batch = skus.slice(i, i + CONCURRENCY);
-      const settled = await Promise.allSettled(batch.map((sku) => fetchOffersBySku(accessToken, sku)));
-      for (const r of settled) {
-        if (r.status === 'fulfilled' && Array.isArray(r.value)) {
-          allOffers.push(...r.value);
-        } else {
-          skipped++;
-        }
-      }
-    }
-    console.info('🧾 Offers collected:', allOffers.length);
-
-    // ---------- 3) Mapping + upsert ----------
-=======
     // 3) Mapping + upsert
->>>>>>> ce032ef5
     const defaultCurrency = account.currency || 'EUR';
     const items = allOffers.map((offer) => ({
       provider: 'ebay',
@@ -341,31 +183,6 @@
     }
 
     console.info('✅ Successfully synced', items.length, 'offers');
-<<<<<<< HEAD
-
-    return {
-      statusCode: 200,
-      body: JSON.stringify({
-        items,
-        count: items.length,
-        limit,
-        offset,
-        processed_skus: skus.length,
-        skipped_skus: skipped
-      })
-    };
-  } catch (err) {
-    console.error('🔥 fatal', err);
-    return srvError('server_error', err?.message || 'unknown');
-  }
-};
-
-async function refreshAccessToken({ client_id, client_secret, refresh_token, scopes, environment = 'production' }) {
-  const endpoint = environment === 'sandbox'
-    ? 'https://api.sandbox.ebay.com/identity/v1/oauth2/token'
-    : 'https://api.ebay.com/identity/v1/oauth2/token';
-
-=======
     return { statusCode: 200, body: JSON.stringify({ items, count: items.length, limit, offset, processed_skus: skus.length, skipped_skus: skipped }) };
   } catch (err) {
     console.error('🔥 fatal', err?.message || err);
@@ -378,7 +195,6 @@
     ? 'https://api.sandbox.ebay.com/identity/v1/oauth2/token'
     : 'https://api.ebay.com/identity/v1/oauth2/token';
 
->>>>>>> ce032ef5
   const basic = Buffer.from(`${client_id}:${client_secret}`).toString('base64');
   const body = new URLSearchParams();
   body.set('grant_type', 'refresh_token');
@@ -392,10 +208,6 @@
       body: body.toString()
     });
     const text = await resp.text();
-<<<<<<< HEAD
-
-=======
->>>>>>> ce032ef5
     if (!resp.ok) {
       console.error('❌ refresh_access_token_failed status=', resp.status, ' endpoint=', endpoint, ' body=', text.substring(0, 120));
       return null;
