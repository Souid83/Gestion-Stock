import React, { useEffect, useState } from 'react';
import { Package, Bell, DollarSign, Settings, Users, ShoppingBag, Cloud, PenTool as Tool, Box, Layers, Wrench, Calculator, LogOut, User } from 'lucide-react';
import { useSalesStore } from './store/salesStore';
import { Products } from './pages/Products';
import { ProductForm } from './components/Products/ProductForm';
import { ProductList } from './components/Products/ProductList';
import { ProductStock } from './pages/ProductStock';
import { StockManagement } from './pages/StockManagement';
import { CategoryManagement } from './pages/CategoryManagement';
import { VariantManagement } from './pages/VariantManagement';
import { ShippingBoxes } from './pages/ShippingBoxes';
import { SearchBar } from './components/Search/SearchBar';
import { ErrorBoundary } from './components/ErrorBoundary';
import { isAdmin } from './lib/supabase';
import { Role, can, ROLES } from './lib/rbac';
import { ProductTypeSelection } from './pages/ProductTypeSelection';
import { ProductPAMForm } from './pages/ProductPAMForm';
import { ProductMultiplePriceForm } from './pages/ProductMultiplePriceForm';
// Import des composants de facturation
import { QuoteList } from './components/Billing/QuoteList';
import { QuoteForm } from './components/Billing/QuoteForm';
import { InvoiceList } from './components/Billing/InvoiceList';
import { InvoiceForm } from './components/Billing/InvoiceForm';
import { OrderList } from './components/Billing/OrderList';
import { OrderForm } from './components/Billing/OrderForm';
import { CreditNoteList } from './components/Billing/CreditNoteList';
import { CreditNoteForm } from './components/Billing/CreditNoteForm';
import { DocumentTypesPage } from './pages/billing/DocumentTypesPage';
// Import des composants de gestion des clients
import { Customers } from './pages/Customers';
// Import des composants de paramètres
import { MailSettingsPage } from './components/Billing/MailSettingsPage';
import { InvoiceSettings } from './components/Billing/InvoiceSettings';
import { RepairCalculator } from './pages/RepairCalculator';
import { PriseEnCharge } from './pages/PriseEnCharge';
import { supabase } from './lib/supabase';
import MarketplacePricing from './pages/pricing';
import EbaySettings from './pages/settings/ebay';
import UsersManagement from './pages/settings/users';
import { QuickCalculator } from './components/Products/QuickCalculator';
import { SalesChart } from './components/Dashboard/SalesChart';
import { ConsignmentsSection } from './components/ConsignmentsSection';
import { Consignments } from './pages/consignments';
import Login from './pages/Login';

function App() {
  const { metrics, isLoading, error, fetchMetrics } = useSalesStore();
  const [currentPage, setCurrentPage] = useState('dashboard');
  const [showProductMenu, setShowProductMenu] = useState(false);
  const [showBillingMenu, setShowBillingMenu] = useState(false);
  const [showSettingsMenu, setShowSettingsMenu] = useState(false);
  const [showToolsMenu, setShowToolsMenu] = useState(false);
  const [showWorkshopMenu, setShowWorkshopMenu] = useState(false);
  const [isQuickCalcOpen, setIsQuickCalcOpen] = useState(false);
  const [openSections, setOpenSections] = useState<string[]>([]);
  const [showConsignments, setShowConsignments] = useState(false);
  const [period, setPeriod] = useState<'jour' | 'semaine' | 'mois' | 'personnalise'>('semaine');
  const [startDate, setStartDate] = useState<string>('');
  const [endDate, setEndDate] = useState<string>('');
  const [goalsTab, setGoalsTab] = useState<'global' | 'internet' | 'mag1' | 'mag2'>('global');
  const [stockType, setStockType] = useState<string>('tous');
  const [loadingStocks, setLoadingStocks] = useState<boolean>(false);
  const [natureTypes, setNatureTypes] = useState<string[]>([]);
  const [globalHT, setGlobalHT] = useState<number>(0);
  const [globalTVAClassique, setGlobalTVAClassique] = useState<number>(0);
  const [globalTVAMarge, setGlobalTVAMarge] = useState<number>(0);
  const [obsoleteValue, setObsoleteValue] = useState<number>(0);
  const [obsoleteMarginValue, setObsoleteMarginValue] = useState<number>(0);
  const [withoutObsolete, setWithoutObsolete] = useState<number>(0);
  const [isAdminUser, setIsAdminUser] = useState(false);
  const [userRole, setUserRole] = useState<Role>(ROLES.MAGASIN);
  const [currentUserId, setCurrentUserId] = useState<string | null>(null);
  const [userEmail, setUserEmail] = useState<string>('');
  const [notifications, setNotifications] = useState<any[]>([]);
  const [unreadNotifCount, setUnreadNotifCount] = useState(0);
  const [showNotificationsPanel, setShowNotificationsPanel] = useState(false);
  const [montantDu, setMontantDu] = useState(0);
  const [sidebarCollapsed, setSidebarCollapsed] = useState<boolean>(() => {
    try {
      return localStorage.getItem('sidebarCollapsed') === '1';
    } catch {
      return false;
    }
  });
  useEffect(() => {
    try {
      localStorage.setItem('sidebarCollapsed', sidebarCollapsed ? '1' : '0');
    } catch {}
  }, [sidebarCollapsed]);

  // Deep-linking and graceful routing without react-router:
  // - Accepts ?page=<known-page>
  // - Maps pathnames like /billing/invoices/new to the internal page ids (e.g., invoices-new)
  // - Keeps existing marketplace-pricing behavior
  useEffect(() => {
    const ALLOWED = new Set<string>([
      // Billing
      'quotes-list','quotes-new','quotes-edit',
      'invoices-list','invoices-new','invoices-edit',
      'orders-list','orders-new','orders-edit',
      'credit-notes-list','credit-notes-new','credit-notes-edit',
      'document-types',
      // Core pages already used in the app
      'dashboard','product-list','product-stock','stock-management',
      'category-management','variant-management','shipping-boxes',
      'select-type','add-product','add-product-pam','add-product-multiple',
      'customers','consignments',
      // Settings / tools / marketplace
      'mail-settings','invoice-settings','settings-ebay','settings-users',
      'marketplace-pricing','repair-calculator','atelier-prise-en-charge'
    ]);

    const mapPathToPage = (pathname: string): string | null => {
      const p = pathname.replace(/\/+$/, '');
      // Normalize empty to root
      if (p === '' || p === '/') return null;

      // Billing aliases
      if (p === '/billing/invoices') return 'invoices-list';
      if (p === '/billing/invoices/new') return 'invoices-new';
      if (p.startsWith('/billing/invoices/edit')) return 'invoices-edit';

      if (p === '/billing/quotes') return 'quotes-list';
      if (p === '/billing/quotes/new') return 'quotes-new';
      if (p.startsWith('/billing/quotes/edit')) return 'quotes-edit';

      if (p === '/billing/credit-notes') return 'credit-notes-list';
      if (p === '/billing/credit-notes/new') return 'credit-notes-new';
      if (p.startsWith('/billing/credit-notes/edit')) return 'credit-notes-edit';

      if (p === '/billing/document-types') return 'document-types';

      // Orders (if deep-linked)
      if (p === '/billing/orders') return 'orders-list';
      if (p === '/billing/orders/new') return 'orders-new';
      if (p.startsWith('/billing/orders/edit')) return 'orders-edit';

      // Marketplace pricing
      if (p === '/marketplace/pricing') return 'marketplace-pricing';

      // Settings
      if (p === '/settings/invoice') return 'invoice-settings';
      if (p === '/settings/mail') return 'mail-settings';
      if (p === '/settings/ebay') return 'settings-ebay';
      if (p === '/settings/users') return 'settings-users';

      // Products sections
      if (p === '/products') return 'product-list';
      if (p === '/products/stock') return 'product-stock';
      if (p === '/products/stock-management') return 'stock-management';
      if (p === '/products/category-management') return 'category-management';
      if (p === '/products/variant-management') return 'variant-management';
      if (p === '/products/shipping-boxes') return 'shipping-boxes';
      if (p === '/products/select-type') return 'select-type';
      if (p === '/products/add') return 'add-product';
      if (p === '/products/add-pam') return 'add-product-pam';
      if (p === '/products/add-multiple') return 'add-product-multiple';

      // Customers
      if (p === '/customers') return 'customers';

      // Tools / Workshop
      if (p === '/tools/repair-calculator') return 'repair-calculator';
      if (p === '/atelier/prise-en-charge') return 'atelier-prise-en-charge';

      return null;
    };

    const applyFromLocation = () => {
      const url = new URL(window.location.href);
      const page = url.searchParams.get('page');
      const provider = url.searchParams.get('provider');
      const connected = url.searchParams.get('connected');

      // 1) Pathname mapping (e.g., /billing/invoices/new)
      const mapped = mapPathToPage(window.location.pathname);
      if (mapped && ALLOWED.has(mapped)) {
        // Normalize URL to include ?page=mapped for consistency (without reload)
        if (!page) {
          const u = new URL(window.location.href);
          u.searchParams.set('page', mapped);
          window.history.replaceState({}, '', `${u.pathname}${u.search}${u.hash}`);
        }
        setCurrentPage(mapped);
        return;
      }

      // 2) Marketplace special case (kept)
      if (page === 'marketplace-pricing' || (provider === 'ebay' && connected === '1')) {
        setCurrentPage('marketplace-pricing');
        return;
      }

      // 3) Generic ?page support with whitelist
      if (page && ALLOWED.has(page)) {
        setCurrentPage(page);
      }
    };

    applyFromLocation();

    const onPop = () => {
      try { applyFromLocation(); } catch {}
    };
    window.addEventListener('popstate', onPop);
    return () => window.removeEventListener('popstate', onPop);
  }, []);

  const euro = new Intl.NumberFormat('fr-FR', { style: 'currency', currency: 'EUR' });

  const toggleSection = (id: string) => {
    setOpenSections(prev => (prev.includes(id) ? prev.filter(s => s !== id) : [...prev, id]));
  };

  const fetchStocks = async (selectedType: string) => {
    // Protection au montage: si supabase non dispo
    if (!(supabase as any)) return;
    setLoadingStocks(true);
    try {
      // Utiliser la vue qui expose stock_total et les prix d'achat
      const viewCols = 'raw_purchase_price,purchase_price_with_fees,vat_type,stock_total,stock';
      let data: any[] = [];
      let error: any = null;

      // Charger les données selon la nature sélectionnée
      const productCols = 'raw_purchase_price,purchase_price_with_fees,vat_type,stock_total,stock';
      if (selectedType && selectedType !== 'tous') {
        // Filtrer par "Nature du produit" via category_id
        let catIds: string[] = [];
        try {
          const { data: cats, error: catErr } = await supabase
            .from('product_categories')
            .select('id')
            .eq('type' as any, selectedType as any);
          if (catErr) {
            console.warn('Stocks fetch: category ids error', catErr);
          }
          catIds = Array.from(new Set(((cats as any[]) || []).map((c: any) => c.id).filter(Boolean)));
        } catch (e) {
          console.warn('Stocks fetch: categories exception', e);
        }
        if (catIds.length > 0) {
          const res = await supabase.from('products').select(productCols).in('category_id', catIds as any);
          data = res.data ?? [];
          error = res.error;
        } else {
          data = [];
          error = null;
        }
      } else {
        // Global: vue consolidée si dispo, sinon products
        let res = await supabase.from('clear_products_with_stock').select(viewCols);
        if (res.error) {
          res = await supabase.from('products').select(productCols);
        }
        data = res.data ?? [];
        error = res.error;
      }

      if (error) {
        // Journaliser l'erreur de manière non bloquante
        console.warn('Stocks fetch error:', error);
      }

      // Logs de diagnostic pour comprendre la structure
      console.info('Stocks fetch:', { selectedType, rows: data.length });
      if (data.length) {
        // Afficher les clés disponibles du premier enregistrement
        console.info('Sample row keys:', Object.keys(data[0] || {}));
      }

      // Totaux HT par type de TVA
      let totalHT = 0;
      let htClassic = 0; // TVA classique (normal/normale/classique/standard)
      let htMargin = 0;  // TVA marge (marge/margin)
      let htOther = 0;   // Autres libellés éventuels
      let totalObsolete = 0; // Aucune colonne is_obsolete détectée dans le schéma → 0
      let totalObsoleteMarge = 0;

      for (const row of data) {
        const unitCost =
          Number((row as any)?.raw_purchase_price) ||
          Number((row as any)?.purchase_price_with_fees) ||
          0;
        const qty =
          Number((row as any)?.stock_total) ??
          Number((row as any)?.stock) ??
          0;
        const ht = unitCost * qty;
        totalHT += ht;

        const vt = String((row as any)?.vat_type ?? '')
          .trim()
          .toLowerCase();

        const isMargin = vt === 'marge' || vt === 'margin';
        const isClassic = vt === 'normal' || vt === 'normale' || vt === 'classique' || vt === 'standard' || vt === 'std';

        if (isMargin) {
          htMargin += ht;
        } else if (isClassic) {
          htClassic += ht;
        } else {
          htOther += ht;
        }

        // Pas de champ d'obsolescence dans le schéma → reste à 0
        if (false) {
          totalObsolete += ht;
          if (isMargin) totalObsoleteMarge += ht;
        }
      }

      const withoutObsoleteVal = totalHT - totalObsolete;

      // Affectations: afficher directement la valeur HT par catégorie de TVA
      setGlobalHT(totalHT);
      setGlobalTVAClassique(htClassic);
      setGlobalTVAMarge(htMargin);
      setObsoleteValue(totalObsolete);
      setObsoleteMarginValue(totalObsoleteMarge);
      setWithoutObsolete(withoutObsoleteVal);

      // Logs de contrôle pour vérifier la répartition
      console.info('[Stocks] VAT buckets', {
        classicHT: htClassic,
        marginHT: htMargin,
        otherHT: htOther,
        totalHT
      });

      // Log clair de succès
      console.info('Stocks loaded:', { totalHT, obsolete: totalObsolete, withoutObsolete: withoutObsoleteVal });
    } catch (e) {
      console.warn('Stocks fetch failed:', e);
      // Valeurs par défaut déjà à 0 via useState initial → évite NaN €
    } finally {
      setLoadingStocks(false);
    }
  };

  useEffect(() => {
    const checkAdminStatus = async () => {
      const adminStatus = await isAdmin();
      setIsAdminUser(adminStatus);
    };
    checkAdminStatus();
  }, []);

  // Load user role from Supabase profiles
  useEffect(() => {
    const loadUserRole = async () => {
      try {
        console.log('[RBAC] Loading user role from Supabase profiles');
        const { data: { user } } = await supabase.auth.getUser();

        if (!user) {
          console.log('[RBAC] No authenticated user found');
          return;
        }

        console.log('[RBAC] User authenticated:', user.id);
        setCurrentUserId(user.id);
        setUserEmail(user.email || '');
        console.log('[AUTH] User email loaded:', user.email);

        const { data: profile, error } = await supabase
          .from('profiles')
          .select('role')
          .eq('id', user.id)
          .maybeSingle();

        if (error) {
          console.error('[RBAC] Error loading user role:', error);
          return;
        }

        if (profile && profile.role) {
          console.log('[RBAC] User role loaded:', profile.role);
          console.log('[RBAC] Setting userRole state to:', profile.role);
          console.log('[RBAC] Can access settings?', can('accessSettings', profile.role as Role));
          setUserRole(profile.role as Role);
          console.log('[RBAC] userRole state updated');
        } else {
          console.log('[RBAC] No profile found, creating default MAGASIN profile');
          // Create default profile if not exists
          const { error: insertError } = await supabase
            .from('profiles')
            .insert({ id: user.id, role: ROLES.MAGASIN });

          if (insertError) {
            console.error('[RBAC] Error creating profile:', insertError);
          } else {
            console.log('[RBAC] Default profile created');
          }
        }
      } catch (e) {
        console.error('[RBAC] Exception loading user role:', e);
      }
    };

    loadUserRole();
  }, []);

  // Charger les notifications et le montant dû
  useEffect(() => {
    const loadNotificationsAndMontantDu = async () => {
      try {
        const { data: { session } } = await supabase.auth.getSession();
        if (!session) return;

        console.log('[Notifications] Chargement des notifications');

        // Charger les notifications
        const notifUrl = `/.netlify/functions/notifications-list?unread_only=1`;
        const notifResponse = await fetch(notifUrl, {
          headers: {
            'Authorization': `Bearer ${session.access_token}`,
            'Content-Type': 'application/json'
          }
        });

        if (notifResponse.ok) {
          const notifResult = await notifResponse.json();
          setNotifications(notifResult.notifications || []);
          setUnreadNotifCount(notifResult.unread_count || 0);
          console.log('[Notifications] Notifications chargées:', notifResult.unread_count);
        }

        // Charger le montant dû depuis consignments
        const consigUrl = `/.netlify/functions/consignments-list`;
        const consigResponse = await fetch(consigUrl, {
          headers: {
            'Authorization': `Bearer ${session.access_token}`,
            'Content-Type': 'application/json'
          }
        });

        if (consigResponse.ok) {
          const consigResult = await consigResponse.json();
          const totalDu = (consigResult.summary || []).reduce((acc: number, item: any) => {
            return acc + (item.total_ttc || 0);
          }, 0);
          setMontantDu(totalDu);
          console.log('[Consignments] Montant dû total:', totalDu);
        }
      } catch (error) {
        console.error('[Notifications] Erreur chargement:', error);
      }
    };

    // Charger immédiatement
    loadNotificationsAndMontantDu();

    // Recharger toutes les 60 secondes
    const interval = setInterval(loadNotificationsAndMontantDu, 60000);

    return () => clearInterval(interval);
  }, []);

  // Charger dynamiquement les natures (types) pour le filtre "Nature du produit"
  useEffect(() => {
    const loadNatureTypes = async () => {
      try {
        const { data, error } = await supabase
          .from('product_categories')
          .select('type')
          .not('type', 'is', null);
        if (!error && Array.isArray(data)) {
          const types = Array.from(
            new Set(((data as any[]) || []).map((r: any) => String(r.type)).filter(Boolean))
          ).sort();
          setNatureTypes(types);
        }
      } catch (e) {
        console.warn('Failed to load nature types:', e);
      }
    };
    loadNatureTypes();
  }, []);

  useEffect(() => {
    (window as any).__setCurrentPage = setCurrentPage;
    (window as any).__getCurrentPage = () => currentPage;
    return () => {
      delete (window as any).__setCurrentPage;
      delete (window as any).__getCurrentPage;
    };
  }, [currentPage]);

  useEffect(() => {
    fetchMetrics();
  }, [fetchMetrics]);

  useEffect(() => {
    fetchStocks(stockType);
    // eslint-disable-next-line react-hooks/exhaustive-deps
  }, [stockType]);

  if (isLoading) {
    return <div className="min-h-screen flex items-center justify-center">Chargement...</div>;
  }

  if (error) {
    return <div className="min-h-screen flex items-center justify-center text-red-600">Erreur: {error}</div>;
  }

  const renderContent = () => {
<<<<<<< HEAD
    const content: any = (() => {
=======
    const content: React.ReactNode = (() => {
>>>>>>> 9612694b
      switch (currentPage) {
        case 'select-type':
          return isAdminUser ? <ProductTypeSelection /> : <div className="p-6">Accès non autorisé</div>;
        case 'add-product':
          return isAdminUser ? <ProductForm /> : <div className="p-6">Accès non autorisé</div>;
        case 'add-product-pam':
          return isAdminUser ? <ProductPAMForm /> : <div className="p-6">Accès non autorisé</div>;
        case 'add-product-multiple':
          return isAdminUser ? <ProductMultiplePriceForm /> : <div className="p-6">Accès non autorisé</div>;
        case 'product-list':
          return <Products />;
        case 'product-stock':
          return <ProductStock />;
        case 'stock-management':
          return isAdminUser ? <StockManagement /> : <div className="p-6">Accès non autorisé</div>;
        case 'category-management':
          return isAdminUser ? <CategoryManagement /> : <div className="p-6">Accès non autorisé</div>;
        case 'variant-management':
          return isAdminUser ? <VariantManagement /> : <div className="p-6">Accès non autorisé</div>;
        case 'shipping-boxes':
          return isAdminUser ? <ShippingBoxes /> : <div className="p-6">Accès non autorisé</div>;
        // Ajout des routes pour la facturation
        case 'quotes-list':
          return <QuoteList />;
        case 'quotes-new':
          return <QuoteForm />;
        case 'quotes-edit':
          return <QuoteForm quoteId={sessionStorage.getItem('editQuoteId') || undefined} />;
        case 'invoices-list':
          return <InvoiceList />;
        case 'invoices-new':
          return <InvoiceForm />;
        case 'invoices-edit':
          return <InvoiceForm invoiceId={sessionStorage.getItem('editInvoiceId') || undefined} />;
        case 'orders-list':
          return can('viewOrders', userRole) ? <OrderList /> : <div className="p-6 text-red-600">Accès non autorisé</div>;
        case 'orders-new':
          return can('viewOrders', userRole) ? <OrderForm /> : <div className="p-6 text-red-600">Accès non autorisé</div>;
        case 'orders-edit':
          return can('viewOrders', userRole) ? <OrderForm orderId={sessionStorage.getItem('editOrderId') || undefined} /> : <div className="p-6 text-red-600">Accès non autorisé</div>;
        case 'credit-notes-list':
          return <CreditNoteList />;
        case 'credit-notes-new':
          return <CreditNoteForm />;
        case 'credit-notes-edit':
          return <CreditNoteForm creditNoteId={sessionStorage.getItem('editCreditNoteId') || undefined} />;
        case 'document-types':
          return <DocumentTypesPage />;
        // Ajout de la route pour la gestion des clients
        case 'customers':
          return <Customers />;
        case 'consignments':
          return can('viewConsignments', userRole) ? <Consignments /> : <div className="p-6 text-red-600">Accès non autorisé</div>;
        case 'repair-calculator':
          return <RepairCalculator />;
        case 'atelier-prise-en-charge':
          return <PriseEnCharge />;
        case 'marketplace-pricing':
          return can('accessPricing', userRole) ? <MarketplacePricing /> : <div className="p-6 text-red-600">Accès non autorisé</div>;
        case 'settings-ebay':
          return can('accessSettings', userRole) ? <EbaySettings /> : <div className="p-6 text-red-600">Accès non autorisé</div>;
        case 'settings-users':
          return can('accessSettings', userRole) ? <UsersManagement /> : <div className="p-6 text-red-600">Accès non autorisé</div>;
        case 'mail-settings':
          return can('accessSettings', userRole) ? <MailSettingsPage /> : <div className="p-6 text-red-600">Accès non autorisé</div>;
        case 'invoice-settings':
          return can('accessSettings', userRole) ? <InvoiceSettings /> : <div className="p-6 text-red-600">Accès non autorisé</div>;
        default:
          return (
            <main className="bg-gray-50">
              <div className="max-w-7xl mx-auto px-4 sm:px-6 lg:px-8 py-8">
                {/* Barre de période globale */}
                <div className="mb-4 flex flex-col sm:flex-row sm:items-center sm:justify-between gap-3">
                  <div className="inline-flex bg-white/90 border border-gray-200/50 rounded-md p-1 shadow-sm">
                    <button onClick={() => setPeriod('jour')} className={`px-3 py-1.5 rounded text-sm font-medium ${period === 'jour' ? 'bg-blue-600 text-white shadow' : 'hover:bg-gray-100 text-gray-700'}`}>Jour</button>
                    <button onClick={() => setPeriod('semaine')} className={`px-3 py-1.5 rounded text-sm font-medium ${period === 'semaine' ? 'bg-blue-600 text-white shadow' : 'hover:bg-gray-100 text-gray-700'}`}>Semaine</button>
                    <button onClick={() => setPeriod('mois')} className={`px-3 py-1.5 rounded text-sm font-medium ${period === 'mois' ? 'bg-blue-600 text-white shadow' : 'hover:bg-gray-100 text-gray-700'}`}>Mois</button>
                    <button onClick={() => setPeriod('personnalise')} className={`px-3 py-1.5 rounded text-sm font-medium ${period === 'personnalise' ? 'bg-blue-600 text-white shadow' : 'hover:bg-gray-100 text-gray-700'}`}>Personnalisé</button>
                  </div>
                  {period === 'personnalise' && (
                    <div className="flex items-center gap-2">
                      <input type="date" value={startDate} onChange={(e) => setStartDate(e.target.value)} className="h-9 rounded-md border border-gray-300 px-2 text-sm" />
                      <span className="text-gray-400">–</span>
                      <input type="date" value={endDate} onChange={(e) => setEndDate(e.target.value)} className="h-9 rounded-md border border-gray-300 px-2 text-sm" />
                    </div>
                  )}
                  <div className="text-sm text-gray-500 sm:ml-auto">
                    📅 Période active : {period === 'jour' ? "Aujourd'hui" : period === 'semaine' ? 'Semaine en cours' : period === 'mois' ? 'Mois en cours' : 'Période personnalisée'}
                  </div>
                </div>

                <div className="space-y-4">
                  {/* Commandes */}
                  <div className="bg-white/90 rounded-xl shadow-sm border border-gray-200/50 overflow-hidden">
                    <button
                      onClick={() => toggleSection('commandes')}
                      aria-label="Section Commandes"
                      aria-expanded={openSections.includes('commandes')}
                      aria-controls="section-commandes"
                      className="w-full flex items-center justify-between p-4 text-left font-semibold text-gray-900 hover:bg-gray-50 transition-colors"
                    >
                      <span>Commandes</span>
                      <svg className={`h-5 w-5 transition-transform duration-300 ${openSections.includes('commandes') ? 'rotate-180' : ''}`} fill="none" viewBox="0 0 24 24" stroke="currentColor">
                        <path strokeLinecap="round" strokeLinejoin="round" strokeWidth="2" d="M19 9l-7 7-7-7" />
                      </svg>
                    </button>
                    <div
                      id="section-commandes"
                      role="region"
                      className={`overflow-hidden transition-all duration-300 ease-in-out ${openSections.includes('commandes') ? 'max-h-[1000px] opacity-100' : 'max-h-0 opacity-0'}`}
                    >
                      <div className="p-4 border-t border-gray-200/50">
                        <p className="text-sm text-gray-600 mb-4">Commandes à traiter</p>
                        <div className="grid grid-cols-2 gap-4">
                          <div className="bg-gray-50 p-3 rounded-md text-center">
                            <p className="text-sm text-gray-500">À traiter</p>
                            <p className="text-2xl font-bold text-gray-900">—</p>
                          </div>
                          <div className="bg-gray-50 p-3 rounded-md text-center">
                            <p className="text-sm text-gray-500">Expédiées</p>
                            <p className="text-2xl font-bold text-gray-900">—</p>
                          </div>
                        </div>

                        <div className="mt-4 flex flex-wrap items-center gap-4 text-sm">
                          <span className="inline-flex items-center gap-1 text-gray-800"><span className="font-semibold">Amazon</span><span className="px-1.5 py-0.5 rounded bg-gray-100">3</span></span>
                          <span className="inline-flex items-center gap-1 text-gray-800"><span className="font-semibold">eBay</span><span className="px-1.5 py-0.5 rounded bg-gray-100">5</span></span>
                          <span className="inline-flex items-center gap-1 text-gray-800"><span className="font-semibold">BackMarket</span><span className="px-1.5 py-0.5 rounded bg-gray-100">1</span></span>
                          <span className="inline-flex items-center gap-1 text-gray-800"><span className="font-semibold">Boutique</span><span className="px-1.5 py-0.5 rounded bg-gray-100">2</span></span>
                        </div>

                        {/* Espace réservé pour futur bouton "Voir plus" */}
                        <div className="pt-2 min-h-[32px]"></div>
                      </div>
                    </div>
                  </div>

                  {/* Ventes */}
                  <div className="bg-white/90 rounded-xl shadow-sm border border-gray-200/50 overflow-hidden">
                    <button
                      onClick={() => toggleSection('ventes')}
                      aria-label="Section Ventes"
                      aria-expanded={openSections.includes('ventes')}
                      aria-controls="section-ventes"
                      className="w-full flex items-center justify-between p-4 text-left font-semibold text-gray-900 hover:bg-gray-50 transition-colors"
                    >
                      <span>Ventes</span>
                      <svg className={`h-5 w-5 transition-transform duration-300 ${openSections.includes('ventes') ? 'rotate-180' : ''}`} fill="none" viewBox="0 0 24 24" stroke="currentColor">
                        <path strokeLinecap="round" strokeLinejoin="round" strokeWidth="2" d="M19 9l-7 7-7-7" />
                      </svg>
                    </button>
                    <div
                      id="section-ventes"
                      role="region"
                      className={`overflow-hidden transition-all duration-300 ease-in-out ${openSections.includes('ventes') ? 'max-h-[2000px] opacity-100' : 'max-h-0 opacity-0'}`}
                    >
                      <div className="p-4 border-t border-gray-200/50 space-y-6">
                        {/* Affichage d'un seul bloc selon le filtre global */}
                        <div className="space-y-3">
                          <h3 className="font-medium text-gray-900">
                            {period === 'jour' ? 'Ventes du jour' : period === 'semaine' ? 'Ventes de la semaine' : period === 'mois' ? 'Ventes du mois' : 'Ventes (période personnalisée)'}
                          </h3>
                          <div className="bg-gray-50 p-4 rounded-md">
                            <SalesChart />
                          </div>
                          <div>
                            <h4 className="text-sm font-medium text-gray-700 mb-2">Totaux par marketplace</h4>
                            <ul className="grid grid-cols-1 sm:grid-cols-3 gap-3 text-sm text-gray-800">
                              <li className="bg-white/80 border border-gray-200 rounded-md p-3 flex items-center justify-between"><span>Amazon</span><span className="font-semibold">—</span></li>
                              <li className="bg-white/80 border border-gray-200 rounded-md p-3 flex items-center justify-between"><span>eBay</span><span className="font-semibold">—</span></li>
                              <li className="bg-white/80 border border-gray-200 rounded-md p-3 flex items-center justify-between"><span>Boutique</span><span className="font-semibold">—</span></li>
                            </ul>
                          </div>
                        </div>
                      </div>
                    </div>
                  </div>

                  {/* Objectifs */}
                  <div className="bg-white/90 rounded-xl shadow-sm border border-gray-200/50 overflow-hidden">
                    <button
                      onClick={() => toggleSection('objectifs')}
                      aria-label="Section Objectifs"
                      aria-expanded={openSections.includes('objectifs')}
                      aria-controls="section-objectifs"
                      className="w-full flex items-center justify-between p-4 text-left font-semibold text-gray-900 hover:bg-gray-50 transition-colors"
                    >
                      <span>Objectifs</span>
                      <svg className={`h-5 w-5 transition-transform duration-300 ${openSections.includes('objectifs') ? 'rotate-180' : ''}`} fill="none" viewBox="0 0 24 24" stroke="currentColor">
                        <path strokeLinecap="round" strokeLinejoin="round" strokeWidth="2" d="M19 9l-7 7-7-7" />
                      </svg>
                    </button>
                    <div
                      id="section-objectifs"
                      role="region"
                      className={`overflow-hidden transition-all duration-300 ease-in-out ${openSections.includes('objectifs') ? 'max-h-[1500px] opacity-100' : 'max-h-0 opacity-0'}`}
                    >
                      <div className="p-4 border-t border-gray-200/50 space-y-4">
                        {/* Zone de saisie (UI seulement) */}
                        <div className="bg-gray-50 border border-gray-200 rounded-md p-4">
                          <h4 className="text-sm font-medium text-gray-800 mb-2">Objectifs à saisir</h4>
                          <div className="grid grid-cols-1 sm:grid-cols-3 gap-3">
                            <input className="h-10 rounded-md border border-gray-300 px-3 text-sm" placeholder="Objectif Global (€)" />
                            <input className="h-10 rounded-md border border-gray-300 px-3 text-sm" placeholder="Objectif Internet (€)" />
                            <input className="h-10 rounded-md border border-gray-300 px-3 text-sm" placeholder="Objectif Magasin (€)" />
                          </div>
                        </div>

                        {/* Chiffre réalisé & progression */}
                        <div className="space-y-2">
                          <div className="flex items-center justify-between text-sm text-gray-700">
                            <span>Chiffre réalisé</span>
                            <span className="font-semibold">— €</span>
                          </div>
                          <div className="w-full bg-gray-100 rounded-full h-4 relative">
                            <div className="bg-emerald-600 h-4 rounded-full" style={{ width: '60%' }}></div>
                            <span className="absolute right-2 top-1/2 -translate-y-1/2 text-xs font-semibold text-gray-700">60%</span>
                          </div>
                          <div className="text-sm text-gray-700">Reste à faire pour atteindre l’objectif : — €</div>
                        </div>

                        {/* Sous-onglets (UI seulement) */}
                        <div>
                          <div className="inline-flex bg-white/80 border border-gray-200 rounded-md p-1 shadow-sm mb-3">
                            <button onClick={() => setGoalsTab('global')} className={`px-3 py-1.5 rounded text-sm ${goalsTab === 'global' ? 'bg-blue-600 text-white shadow' : 'hover:bg-gray-100 text-gray-700'}`}>Global</button>
                            <button onClick={() => setGoalsTab('internet')} className={`px-3 py-1.5 rounded text-sm ${goalsTab === 'internet' ? 'bg-blue-600 text-white shadow' : 'hover:bg-gray-100 text-gray-700'}`}>Internet</button>
                            <button onClick={() => setGoalsTab('mag1')} className={`px-3 py-1.5 rounded text-sm ${goalsTab === 'mag1' ? 'bg-blue-600 text-white shadow' : 'hover:bg-gray-100 text-gray-700'}`}>Magasin 1</button>
                            <button onClick={() => setGoalsTab('mag2')} className={`px-3 py-1.5 rounded text-sm ${goalsTab === 'mag2' ? 'bg-blue-600 text-white shadow' : 'hover:bg-gray-100 text-gray-700'}`}>Magasin 2</button>
                          </div>
                          <div className="text-sm text-gray-700">Vue: {goalsTab === 'global' ? 'Global' : goalsTab === 'internet' ? 'Internet' : goalsTab === 'mag1' ? 'Magasin 1' : 'Magasin 2'}</div>
                        </div>
                      </div>
                    </div>
                  </div>

                  {/* Stocks */}
                  <div className="bg-white/90 rounded-xl shadow-sm border border-gray-200/50 overflow-hidden">
                    <button
                      onClick={() => toggleSection('stocks')}
                      aria-label="Section Valeur stock"
                      aria-expanded={openSections.includes('stocks')}
                      aria-controls="section-stocks"
                      className="w-full flex items-center justify-between p-4 text-left font-semibold text-gray-900 hover:bg-gray-50 transition-colors"
                    >
                      <span>Valeur stock</span>
                      <svg className={`h-5 w-5 transition-transform duration-300 ${openSections.includes('stocks') ? 'rotate-180' : ''}`} fill="none" viewBox="0 0 24 24" stroke="currentColor">
                        <path strokeLinecap="round" strokeLinejoin="round" strokeWidth="2" d="M19 9l-7 7-7-7" />
                      </svg>
                    </button>
                    <div
                      id="section-stocks"
                      role="region"
                      className={`overflow-hidden transition-all duration-300 ease-in-out ${openSections.includes('stocks') ? 'max-h-[2000px] opacity-100' : 'max-h-0 opacity-0'}`}
                    >
                      <div className="p-0 border-t border-gray-200/50">
                        {/* Sticky filter */}
                        <div className="sticky top-0 z-10 bg-white/90 backdrop-blur border-b border-gray-200/50 px-4 py-3">
                          <div className="flex items-center gap-3">
                            <label className="text-sm text-gray-700">Nature du produit</label>
                            <select value={stockType} onChange={(e) => setStockType(e.target.value)} className="h-9 rounded-md border border-gray-300 px-2 text-sm">
                              <option value="tous">Tous</option>
                              {natureTypes.map((t) => (
                                <option key={t} value={t}>{t}</option>
                              ))}
                            </select>
                          </div>
                        </div>

                        <div className="p-4 space-y-4">
                          <div className="grid grid-cols-1 sm:grid-cols-2 lg:grid-cols-3 gap-4">
                            <div className="bg-gray-50 border border-gray-200 rounded-md p-4">
                              <h4 className="text-sm font-medium text-gray-700 mb-1">Valeur stock globale (HT)</h4>
                              {loadingStocks ? (
                                <div className="h-5 w-24 bg-gray-200 rounded animate-pulse"></div>
                              ) : (
                                <p className="text-lg font-semibold text-gray-800">{euro.format(globalHT)}</p>
                              )}
                            </div>
                            <div className="bg-gray-50 border border-gray-200 rounded-md p-4">
                              <h4 className="text-sm font-medium text-gray-700 mb-1">TVA classique</h4>
                              {loadingStocks ? (
                                <div className="h-5 w-24 bg-gray-200 rounded animate-pulse"></div>
                              ) : (
                                <p className="text-lg font-semibold text-gray-800">{euro.format(globalTVAClassique)}</p>
                              )}
                            </div>
                            <div className="bg-gray-50 border border-gray-200 rounded-md p-4">
                              <h4 className="text-sm font-medium text-gray-700 mb-1">TVA marge</h4>
                              {loadingStocks ? (
                                <div className="h-5 w-24 bg-gray-200 rounded animate-pulse"></div>
                              ) : (
                                <p className="text-lg font-semibold text-gray-800">{euro.format(globalTVAMarge)}</p>
                              )}
                            </div>
                          </div>

                          <div className="grid grid-cols-1 sm:grid-cols-2 gap-4">
                            <div className="bg-gray-50 border border-gray-200 rounded-md p-4">
                              <h4 className="text-sm font-medium text-gray-700 mb-1">Stock obsolète à dévaluer (HT)</h4>
                              {loadingStocks ? (
                                <div className="h-5 w-24 bg-gray-200 rounded animate-pulse"></div>
                              ) : (
                                <p className="text-lg font-semibold text-gray-800">{euro.format(obsoleteValue)}</p>
                              )}
                            </div>
                            <div className="bg-gray-50 border border-gray-200 rounded-md p-4">
                              <h4 className="text-sm font-medium text-gray-700 mb-1">Stock obsolète à dévaluer (TVA marge)</h4>
                              {loadingStocks ? (
                                <div className="h-5 w-24 bg-gray-200 rounded animate-pulse"></div>
                              ) : (
                                <p className="text-lg font-semibold text-gray-800">{euro.format(obsoleteMarginValue)}</p>
                              )}
                            </div>
                          </div>

                          <div className="bg-gray-50 border border-gray-200 rounded-md p-4">
                            <h4 className="text-sm font-medium text-gray-700 mb-1">Valeur stock sans produits obsolètes</h4>
                            {loadingStocks ? (
                              <div className="h-5 w-24 bg-gray-200 rounded animate-pulse"></div>
                            ) : (
                              <p className="text-lg font-semibold text-gray-800">{euro.format(withoutObsolete)}</p>
                            )}
                          </div>
                        </div>
                      </div>
                    </div>
                  </div>

                  {/* Suivi sous-traitant - accordéon embed */}
                  {can('viewConsignments', userRole) && (
                    <div className="bg-white/90 rounded-xl shadow-sm border border-gray-200/50 overflow-hidden">
                      <button
                        onClick={() => setShowConsignments(v => !v)}
                        aria-label="Section Suivi sous-traitant"
                        aria-expanded={showConsignments}
                        aria-controls="section-consignments"
                        className="w-full flex items-center justify-between p-4 text-left font-semibold text-gray-900 hover:bg-gray-50 transition-colors cursor-pointer"
                      >
                        <span>Suivi sous-traitant</span>
                        <div className="flex items-center gap-4">
                          <span className="text-xl font-bold text-blue-600">{euro.format(montantDu)}</span>
                          <svg className={`h-5 w-5 transition-transform duration-300 ${showConsignments ? 'rotate-180' : ''}`} fill="none" viewBox="0 0 24 24" stroke="currentColor">
                            <path strokeLinecap="round" strokeLinejoin="round" strokeWidth="2" d="M19 9l-7 7-7-7" />
                          </svg>
                        </div>
                      </button>
                      <div
                        id="section-consignments"
                        role="region"
                        className={`overflow-hidden transition-all duration-300 ease-in-out ${showConsignments ? 'max-h-[4000px] opacity-100' : 'max-h-0 opacity-0'}`}
                      >
                        <div className="p-4 border-t border-gray-200/50">
                          <ConsignmentsSection />
                        </div>
                      </div>
                    </div>
                  )}
                </div>
              </div>
            </main>
          );
      }
    })();

    return <ErrorBoundary>{content}</ErrorBoundary>;
  };

  return (
    <div className="h-screen bg-gray-100 flex overflow-hidden">
      {/* Sidebar */}
      <aside
        className={`${sidebarCollapsed ? 'w-16 hover:w-64 group' : 'w-64'} relative bg-[#2d3741] text-white h-screen overflow-y-auto overflow-x-hidden transition-all duration-300`}
        aria-label="Barre de navigation latérale"
      >
        <div className="p-4">
          <button
            type="button"
            onClick={() => setSidebarCollapsed(v => !v)}
            className="absolute -right-3 top-4 z-10 w-6 h-6 rounded-full bg-white text-[#2d3741] shadow flex items-center justify-center border border-gray-200"
            aria-pressed={sidebarCollapsed}
            aria-label={sidebarCollapsed ? 'Déployer le menu' : 'Réduire le menu'}
            title={sidebarCollapsed ? 'Déployer le menu' : 'Réduire le menu'}
          >
            {sidebarCollapsed ? '›' : '‹'}
          </button>

          <div className="flex items-center space-x-3 mb-4">
            <div className="w-8 h-8 bg-purple-500 rounded-full flex items-center justify-center">
              <span className="text-white font-semibold">A</span>
            </div>
            <span
              className={`font-medium ${
                sidebarCollapsed
                  ? 'opacity-0 pointer-events-none group-hover:opacity-100 group-hover:pointer-events-auto'
                  : 'opacity-100'
              } transition-opacity duration-200`}
            >
              swuidy
            </span>
          </div>
          
          <div
            className={`${
              sidebarCollapsed
                ? 'opacity-0 pointer-events-none group-hover:opacity-100 group-hover:pointer-events-auto'
                : 'opacity-100'
            } transition-opacity duration-200`}
          >
            <SearchBar onSearch={(q) => {
              try {
                const STORAGE_KEY = 'products:list:state:v1';
                const raw = sessionStorage.getItem(STORAGE_KEY);
                const st = raw ? JSON.parse(raw) : {};
                st.search = q;
                sessionStorage.setItem(STORAGE_KEY, JSON.stringify(st));
              } catch {}
              setCurrentPage('product-list');
              try {
                window.dispatchEvent(new CustomEvent('products:global-search', { detail: { q } }));
              } catch {}
            }} />
          </div>
        </div>

        <nav className="mt-4">
          <div className="px-4 py-2 text-gray-400 text-xs uppercase">Navigation</div>
          {(() => {
            console.log('[SIDEBAR RENDER] Current state:', {
              userRole,
              isAdminUser,
              currentUserId,
              canAccessSettings: can('accessSettings', userRole)
            });
            return null;
          })()}
          <a
            href="#"
            onClick={() => setCurrentPage('dashboard')}
            className={`px-4 py-2 flex items-center space-x-3 text-gray-300 hover:bg-[#24303a] ${currentPage === 'dashboard' ? 'bg-[#24303a]' : ''}`}
          >
            <Package size={18} />
            <span>Tableau de bord</span>
          </a>
          
          {/* Products Menu with Submenu */}
          <div className="relative">
            <a
              href="#"
              onClick={() => setShowProductMenu(!showProductMenu)}
              className={`px-4 py-2 flex items-center justify-between text-gray-300 hover:bg-[#24303a] ${
                currentPage.startsWith('product') || currentPage === 'select-type' ? 'bg-[#24303a]' : ''
              }`}
            >
              <div className="flex items-center space-x-3">
                <Box size={18} />
                <span>Produits</span>
              </div>
              <span className={`transform transition-transform ${showProductMenu ? 'rotate-180' : ''}`}>
                ▼
              </span>
            </a>
            
            {showProductMenu && (
              <div className="bg-[#24303a] py-2">
                {isAdminUser && (
                  <a
                    href="#"
                    onClick={() => setCurrentPage('select-type')}
                    className="px-8 py-2 flex items-center text-gray-300 hover:bg-[#1a242d]"
                  >
                    + Ajouter un produit
                  </a>
                )}
                <a
                  href="#"
                  onClick={() => setCurrentPage('product-list')}
                  className="px-8 py-2 flex items-center text-gray-300 hover:bg-[#1a242d]"
                >
                  Stock produits
                </a>
                {can('accessPricing', userRole) && (
                  <a
                    href="#"
                    onClick={() => setCurrentPage('marketplace-pricing')}
                    className="px-8 py-2 flex items-center text-gray-300 hover:bg-[#1a242d]"
                  >
                    Gestion prix marketplace
                  </a>
                )}
                {isAdminUser && (
                  <>
                    <a
                      href="#"
                      onClick={() => setCurrentPage('stock-management')}
                      className="px-8 py-2 flex items-center text-gray-300 hover:bg-[#1a242d]"
                    >
                      Gestion stocks multiple
                    </a>
                    <a
                      href="#"
                      onClick={() => setCurrentPage('category-management')}
                      className="px-8 py-2 flex items-center text-gray-300 hover:bg-[#1a242d]"
                    >
                      Gestion catégorie
                    </a>
                    <a
                      href="#"
                      onClick={() => setCurrentPage('variant-management')}
                      className="px-8 py-2 flex items-center text-gray-300 hover:bg-[#1a242d]"
                    >
                      Gestion variantes
                    </a>
                    <a
                      href="#"
                      onClick={() => setCurrentPage('shipping-boxes')}
                      className="px-8 py-2 flex items-center text-gray-300 hover:bg-[#1a242d]"
                    >
                      Formats d'expédition
                    </a>
                  </>
                )}
              </div>
            )}
          </div>
          
          {/* Workshop Menu with Submenu */}
          <div className="relative">
            <a
              href="#"
              onClick={() => setShowWorkshopMenu(!showWorkshopMenu)}
              className={`px-4 py-2 flex items-center justify-between text-gray-300 hover:bg-[#24303a] ${
                currentPage.includes('atelier') ? 'bg-[#24303a]' : ''
              }`}
            >
              <div className="flex items-center space-x-3">
                <Wrench size={18} />
                <span>Atelier</span>
              </div>
              <span className={`transform transition-transform ${showWorkshopMenu ? 'rotate-180' : ''}`}>
                ▼
              </span>
            </a>
            
            {showWorkshopMenu && (
              <div className="bg-[#24303a] py-2">
                <a
                  href="#"
                  onClick={() => setCurrentPage('atelier-prise-en-charge')}
                  className="px-8 py-2 flex items-center text-gray-300 hover:bg-[#1a242d]"
                >
                  Prise en charge
                </a>
              </div>
            )}
          </div>

          {/* Billing Menu with Submenu */}
          <div className="relative">
            <a
              href="#"
              onClick={() => setShowBillingMenu(!showBillingMenu)}
              className={`px-4 py-2 flex items-center justify-between text-gray-300 hover:bg-[#24303a] ${
                currentPage.includes('invoice') || currentPage.includes('quote') ||
                currentPage.includes('order') || currentPage.includes('credit-note') || currentPage.includes('document-types') ? 'bg-[#24303a]' : ''
              }`}
            >
              <div className="flex items-center space-x-3">
                <DollarSign size={18} />
                <span>Facturation</span>
              </div>
              <span className={`transform transition-transform ${showBillingMenu ? 'rotate-180' : ''}`}>
                ▼
              </span>
            </a>
            
            {showBillingMenu && (
              <div className="bg-[#24303a] py-2">
                <a
                  href="#"
                  onClick={() => setCurrentPage('invoices-list')}
                  className="px-8 py-2 flex items-center text-gray-300 hover:bg-[#1a242d]"
                >
                  Factures
                </a>
                <a
                  href="#"
                  onClick={() => setCurrentPage('quotes-list')}
                  className="px-8 py-2 flex items-center text-gray-300 hover:bg-[#1a242d]"
                >
                  Devis
                </a>
                <a
                  href="#"
                  onClick={() => setCurrentPage('credit-notes-list')}
                  className="px-8 py-2 flex items-center text-gray-300 hover:bg-[#1a242d]"
                >
                  Avoirs
                </a>
                <a
                  href="#"
                  onClick={() => setCurrentPage('document-types')}
                  className="px-8 py-2 flex items-center text-gray-300 hover:bg-[#1a242d]"
                >
                  Gestion des Typages
                </a>
              </div>
            )}
          </div>
          
          <a 
            href="#" 
            onClick={() => setCurrentPage('orders-list')}
            className={`px-4 py-2 flex items-center space-x-3 text-gray-300 hover:bg-[#24303a] ${currentPage === 'orders-list' ? 'bg-[#24303a]' : ''}`}
          >
            <ShoppingBag size={18} />
            <span>Commandes</span>
          </a>
          <a
            href="#"
            onClick={() => setCurrentPage('customers')}
            className={`px-4 py-2 flex items-center space-x-3 text-gray-300 hover:bg-[#24303a] ${currentPage === 'customers' ? 'bg-[#24303a]' : ''}`}
          >
            <Users size={18} />
            <span>Clients</span>
          </a>
          {can('viewConsignments', userRole) && (
            <a
              href="#"
              onClick={() => {
                console.log('[Sidebar] Navigation vers consignments');
                setCurrentPage('consignments');
              }}
              className={`px-4 py-2 flex items-center space-x-3 text-gray-300 hover:bg-[#24303a] ${currentPage === 'consignments' ? 'bg-[#24303a]' : ''}`}
            >
              <Users size={18} />
              <span>Sous-traitants</span>
            </a>
          )}
          <a
            href="http://cloud-allcheaper.interfacelte.com/index.php/login"
            target="_blank"
            rel="noopener noreferrer"
            className="px-4 py-2 flex items-center space-x-3 text-gray-300 hover:bg-[#24303a]"
          >
            <Cloud size={18} />
            <span>Cloud</span>
          </a>
          
          {/* Tools Menu with Submenu */}
          <div className="relative">
            <a
              href="#"
              onClick={() => setShowToolsMenu(!showToolsMenu)}
              className={`px-4 py-2 flex items-center justify-between text-gray-300 hover:bg-[#24303a] ${
                currentPage.includes('repair-calculator') ? 'bg-[#24303a]' : ''
              }`}
            >
              <div className="flex items-center space-x-3">
                <Tool size={18} />
                <span>Outils</span>
              </div>
              <span className={`transform transition-transform ${showToolsMenu ? 'rotate-180' : ''}`}>
                ▼
              </span>
            </a>
            
            {showToolsMenu && (
              <div className="bg-[#24303a] py-2">
                <a
                  href="#"
                  onClick={() => setCurrentPage('repair-calculator')}
                  className="px-8 py-2 flex items-center text-gray-300 hover:bg-[#1a242d]"
                >
                  Aides Prix & Fiches Marketing
                </a>
              </div>
            )}
          </div>
          
          {/* Settings Menu with Submenu - Only for ADMIN_FULL */}
          {(() => {
            const hasAccess = can('accessSettings', userRole);
            console.log('[SIDEBAR DEBUG] Settings menu check:', {
              userRole,
              hasAccess,
              canFunction: can.toString().substring(0, 100),
              ROLES: ROLES
            });
            return hasAccess;
          })() && (
            <div className="relative">
              <a
                href="#"
                onClick={() => setShowSettingsMenu(!showSettingsMenu)}
                className={`px-4 py-2 flex items-center justify-between text-gray-300 hover:bg-[#24303a] ${
                  currentPage.includes('settings') ? 'bg-[#24303a]' : ''
                }`}
              >
                <div className="flex items-center space-x-3">
                  <Settings size={18} />
                  <span>Paramètres</span>
                </div>
                <span className={`transform transition-transform ${showSettingsMenu ? 'rotate-180' : ''}`}>
                  ▼
                </span>
              </a>
            
            {showSettingsMenu && can('accessSettings', userRole) && (
              <div className="bg-[#24303a] py-2">
                <a
                  href="#"
                  onClick={() => setCurrentPage('settings-users')}
                  className="px-8 py-2 flex items-center text-gray-300 hover:bg-[#1a242d]"
                >
                  Gestion Utilisateurs
                </a>
                <a
                  href="#"
                  onClick={() => setCurrentPage('mail-settings')}
                  className="px-8 py-2 flex items-center text-gray-300 hover:bg-[#1a242d]"
                >
                  Paramètres Email
                </a>
                <a
                  href="#"
                  onClick={() => setCurrentPage('invoice-settings')}
                  className="px-8 py-2 flex items-center text-gray-300 hover:bg-[#1a242d]"
                >
                  Réglages Facture
                </a>
                <a
                  href="#"
                  onClick={() => setCurrentPage('settings-ebay')}
                  className="px-8 py-2 flex items-center text-gray-300 hover:bg-[#1a242d]"
                >
                  Réglages eBay (BYO)
                </a>
              </div>
            )}
            </div>
          )}
        </nav>
      </aside>

      {/* Main Content */}
      <div className="flex-1 flex flex-col h-screen overflow-hidden">
        {/* Header */}
        <header className="bg-[#3498db] text-white shadow">
          <div className="container mx-auto px-4 py-3">
            <div className="flex items-center justify-between">
              <div className="flex items-center gap-3">
                <h1 className="text-xl font-semibold text-white">Gestock Flow</h1>
                <button
                  type="button"
                  onClick={() => setIsQuickCalcOpen(prev => !prev)}
                  aria-label="Aide au calcul des prestation"
                  title="Aide au calcul des prestation"
                  className="p-1 rounded-lg hover:bg-gray-100 transition-colors"
                >
                  <Calculator size={45} />
                </button>
                <div className="flex items-center gap-2">{/* Espace pour futurs outils rapides */}</div>
              </div>
              <div className="flex items-center space-x-4">
                <div className="relative">
                  <button
                    onClick={() => setShowNotificationsPanel(!showNotificationsPanel)}
                    className="flex items-center hover:bg-white/10 rounded-md px-2 py-1 transition-colors"
                  >
                    <Bell size={18} className="mr-2" />
                    {unreadNotifCount > 0 && (
                      <span className={`px-2 py-0.5 rounded text-sm ${
                        notifications.some(n => n.severity === 'urgent')
                          ? 'bg-red-500 text-white'
                          : 'bg-orange-500 text-white'
                      }`}>
                        {unreadNotifCount} {unreadNotifCount === 1 ? 'Notification' : 'Notifications'}
                      </span>
                    )}
                  </button>
                  {showNotificationsPanel && notifications.length > 0 && (
                    <div className="absolute top-full right-0 mt-2 w-80 bg-white rounded-lg shadow-xl border border-gray-200 max-h-96 overflow-y-auto z-50">
                      <div className="p-3 border-b border-gray-200">
                        <h3 className="font-semibold text-gray-900">Notifications</h3>
                      </div>
                      {notifications.map((notif) => (
                        <div key={notif.id} className="p-3 border-b border-gray-100 hover:bg-gray-50">
                          <div className="flex items-start justify-between">
                            <div className="flex-1">
                              <div className="flex items-center gap-2 mb-1">
                                <span className={`text-xs font-medium px-2 py-0.5 rounded ${
                                  notif.severity === 'urgent' ? 'bg-red-100 text-red-800' :
                                  notif.severity === 'warning' ? 'bg-orange-100 text-orange-800' :
                                  'bg-blue-100 text-blue-800'
                                }`}>
                                  {notif.severity === 'urgent' ? 'Urgent' :
                                   notif.severity === 'warning' ? 'Attention' : 'Info'}
                                </span>
                              </div>
                              <h4 className="font-medium text-gray-900 text-sm">{notif.title}</h4>
                              <p className="text-sm text-gray-600 mt-1">{notif.message}</p>
                              {notif.link && (
                                <button
                                  onClick={() => {
                                    const page = notif.link.replace('/', '').replace('?', '&').split('&')[0];
                                    setCurrentPage(page || 'consignments');
                                    setShowNotificationsPanel(false);
                                  }}
                                  className="text-blue-600 text-sm mt-2 hover:underline"
                                >
                                  Voir les détails →
                                </button>
                              )}
                            </div>
                          </div>
                        </div>
                      ))}
                    </div>
                  )}
                </div>
                <span>Montant du : {montantDu.toFixed(2)} €</span>
                <span>Total : {Number(metrics?.totalRevenue ?? 0).toFixed(2)} €</span>
                {userEmail && (
                  <div className="flex items-center space-x-3 ml-4 pl-4 border-l border-white/30">
                    <div className="flex items-center space-x-2">
                      <User size={16} />
                      <span className="text-sm">{userEmail}</span>
                    </div>
                    <button
                      type="button"
                      onClick={async () => {
                        console.log('[AUTH] Déconnexion en cours...');
                        try {
                          await supabase.auth.signOut();
                          console.log('[AUTH] Déconnexion réussie');
                          window.location.reload();
                        } catch (error) {
                          console.error('[AUTH] Erreur lors de la déconnexion:', error);
                        }
                      }}
                      className="flex items-center space-x-1 px-3 py-1.5 bg-white/20 hover:bg-white/30 rounded-md transition-colors text-sm font-medium"
                      aria-label="Se déconnecter"
                      title="Se déconnecter"
                    >
                      <LogOut size={16} />
                      <span>Déconnexion</span>
                    </button>
                  </div>
                )}
              </div>
            </div>
          </div>
        </header>

        <div className="flex-1 min-h-0 overflow-hidden">
          {renderContent()}
        </div>

        {isQuickCalcOpen && (
          <QuickCalculator
            isOpen={isQuickCalcOpen}
            onClose={() => setIsQuickCalcOpen(false)}
          />
        )}
      </div>
    </div>
  );
}

export default App;<|MERGE_RESOLUTION|>--- conflicted
+++ resolved
@@ -506,11 +506,7 @@
   }
 
   const renderContent = () => {
-<<<<<<< HEAD
-    const content: any = (() => {
-=======
     const content: React.ReactNode = (() => {
->>>>>>> 9612694b
       switch (currentPage) {
         case 'select-type':
           return isAdminUser ? <ProductTypeSelection /> : <div className="p-6">Accès non autorisé</div>;
@@ -919,19 +915,7 @@
                 : 'opacity-100'
             } transition-opacity duration-200`}
           >
-            <SearchBar onSearch={(q) => {
-              try {
-                const STORAGE_KEY = 'products:list:state:v1';
-                const raw = sessionStorage.getItem(STORAGE_KEY);
-                const st = raw ? JSON.parse(raw) : {};
-                st.search = q;
-                sessionStorage.setItem(STORAGE_KEY, JSON.stringify(st));
-              } catch {}
-              setCurrentPage('product-list');
-              try {
-                window.dispatchEvent(new CustomEvent('products:global-search', { detail: { q } }));
-              } catch {}
-            }} />
+            <SearchBar />
           </div>
         </div>
 
