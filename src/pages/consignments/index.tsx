--- conflicted
+++ resolved
@@ -1,16 +1,49 @@
 /// <reference types="vite/client" />
 import React, { useEffect, useState } from 'react';
-import { canViewConsignments } from '../../lib/rbac';
+import { Users, RefreshCw, AlertCircle, Package, ArrowUp, ArrowDown, FileText, DollarSign } from 'lucide-react';
+import { canViewConsignments, canViewConsignmentsVAT } from '../../lib/rbac';
 import type { Role } from '../../lib/rbac';
 import { supabase } from '../../lib/supabase';
-import { ConsignmentsSection } from '../../components/ConsignmentsSection';
+
+interface ConsignmentSummary {
+  stock_id: string;
+  stock_name: string;
+  customer_id: string | null;
+  customer_name: string | null;
+  total_en_depot: number;
+  total_facture_non_payee: number;
+  total_ht: number;
+  total_ttc: number;
+  total_tva_normal: number;
+  total_tva_marge: number;
+  last_move_at: string | null;
+}
+
+interface ConsignmentDetail {
+  consignment_id: string;
+  product_id: string;
+  product_name: string;
+  product_sku: string;
+  qty_en_depot: number;
+  qty_facture_non_payee: number;
+  montant_ht: number;
+  tva_normal: number;
+  tva_marge: number;
+  last_move_at: string | null;
+}
 
 export function Consignments() {
   const [userRole, setUserRole] = useState<Role>('MAGASIN');
-
-  // Charger le rôle utilisateur (profil) une seule fois
+  const [loading, setLoading] = useState(true);
+  const [summaryData, setSummaryData] = useState<ConsignmentSummary[]>([]);
+  const [detailData, setDetailData] = useState<ConsignmentDetail[]>([]);
+  const [selectedStockId, setSelectedStockId] = useState<string | null>(null);
+  const [searchQuery, setSearchQuery] = useState('');
+
+  console.log('[Consignments] Composant monté');
+
+  // Récupérer le rôle utilisateur
   useEffect(() => {
-    let cancelled = false;
     const fetchUserRole = async () => {
       try {
         const { data: { user } } = await supabase.auth.getUser();
@@ -20,37 +53,19 @@
             .select('role')
             .eq('id', user.id)
             .maybeSingle();
-          if (!cancelled) {
-            setUserRole((profile?.role as Role) || 'MAGASIN');
-          }
+
+          const role = (profile?.role as Role) || 'MAGASIN';
+          setUserRole(role);
+          console.log('[Consignments] Rôle utilisateur:', role);
         }
-      } catch {
-        // rôle par défaut MAGASIN
+      } catch (error) {
+        console.error('[Consignments] Erreur récupération rôle:', error);
       }
     };
+
     fetchUserRole();
-    return () => {
-      cancelled = true;
-    };
   }, []);
 
-<<<<<<< HEAD
-  // Contrôle d'accès placé juste avant le return JSX
-  if (!canViewConsignments(userRole)) {
-    return (
-      <div className="p-6">
-        <div className="bg-red-50 border border-red-200 rounded-lg p-4">
-          <div className="font-semibold text-red-800">Accès refusé</div>
-          <p className="text-red-700 mt-2">
-            Vous n'avez pas les permissions nécessaires pour accéder à cette page.
-          </p>
-        </div>
-      </div>
-    );
-  }
-
-  // Wrapper "embed-ready" : rend la section réutilisable
-=======
 
   const canViewVAT = canViewConsignmentsVAT(userRole);
   console.log('[Consignments] Peut voir TVA:', canViewVAT);
@@ -150,11 +165,222 @@
     );
   }
 
->>>>>>> 92421340
   return (
     <div className="min-h-screen bg-gray-50">
+      {/* En-tête */}
+      <div className="bg-white border-b border-gray-200">
+        <div className="max-w-7xl mx-auto px-4 sm:px-6 lg:px-8 py-6">
+          <div className="flex items-center justify-between">
+            <div className="flex items-center gap-3">
+              <Users size={32} className="text-blue-600" />
+              <h1 className="text-2xl font-bold text-gray-900">
+                Sous-traitants (dépôt-vente)
+              </h1>
+            </div>
+            <button
+              onClick={() => loadData()}
+              disabled={loading}
+              className="flex items-center gap-2 px-4 py-2 bg-blue-600 text-white rounded-lg hover:bg-blue-700 disabled:opacity-50"
+            >
+              <RefreshCw size={18} className={loading ? 'animate-spin' : ''} />
+              Rafraîchir
+            </button>
+          </div>
+        </div>
+      </div>
+
       <div className="max-w-7xl mx-auto px-4 sm:px-6 lg:px-8 py-8">
-        <ConsignmentsSection />
+        {/* Onglets sous-traitants */}
+        {summaryData.length > 0 && (
+          <div className="bg-white rounded-lg shadow-sm border border-gray-200 p-4 mb-6">
+            <div className="flex items-center gap-2 mb-3">
+              <Package size={18} className="text-gray-600" />
+              <h2 className="font-semibold text-gray-900">Sous-traitants</h2>
+            </div>
+            <div className="flex flex-wrap gap-2">
+              <button
+                onClick={() => setSelectedStockId(null)}
+                className={`px-4 py-2 rounded-md font-medium transition-colors ${
+                  !selectedStockId
+                    ? 'bg-blue-600 text-white'
+                    : 'bg-gray-100 text-gray-700 hover:bg-gray-200'
+                }`}
+              >
+                Tous ({summaryData.length})
+              </button>
+              {summaryData.map((item) => (
+                <button
+                  key={item.stock_id}
+                  onClick={() => setSelectedStockId(item.stock_id)}
+                  className={`px-4 py-2 rounded-md font-medium transition-colors ${
+                    selectedStockId === item.stock_id
+                      ? 'bg-blue-600 text-white'
+                      : 'bg-gray-100 text-gray-700 hover:bg-gray-200'
+                  }`}
+                >
+                  {item.stock_name}
+                  {item.customer_name && <span className="text-xs ml-1">({item.customer_name})</span>}
+                </button>
+              ))}
+            </div>
+          </div>
+        )}
+
+        {/* KPI Cards (si autorisé) */}
+        {canViewVAT && !selectedStockId && (
+          <div className="grid grid-cols-1 md:grid-cols-2 lg:grid-cols-4 gap-4 mb-6">
+            <div className="bg-white rounded-lg shadow-sm border border-gray-200 p-4">
+              <div className="flex items-center justify-between mb-2">
+                <span className="text-sm font-medium text-gray-600">Total dû HT</span>
+                <DollarSign size={20} className="text-blue-600" />
+              </div>
+              <p className="text-2xl font-bold text-gray-900">{formatCurrency(globalTotals.ht)}</p>
+            </div>
+            <div className="bg-white rounded-lg shadow-sm border border-gray-200 p-4">
+              <div className="flex items-center justify-between mb-2">
+                <span className="text-sm font-medium text-gray-600">Total dû TTC</span>
+                <DollarSign size={20} className="text-green-600" />
+              </div>
+              <p className="text-2xl font-bold text-gray-900">{formatCurrency(globalTotals.ttc)}</p>
+            </div>
+            <div className="bg-white rounded-lg shadow-sm border border-gray-200 p-4">
+              <div className="flex items-center justify-between mb-2">
+                <span className="text-sm font-medium text-gray-600">TVA normale</span>
+                <FileText size={20} className="text-purple-600" />
+              </div>
+              <p className="text-2xl font-bold text-gray-900">{formatCurrency(globalTotals.tva_normal)}</p>
+            </div>
+            <div className="bg-white rounded-lg shadow-sm border border-gray-200 p-4">
+              <div className="flex items-center justify-between mb-2">
+                <span className="text-sm font-medium text-gray-600">TVA marge</span>
+                <FileText size={20} className="text-orange-600" />
+              </div>
+              <p className="text-2xl font-bold text-gray-900">{formatCurrency(globalTotals.tva_marge)}</p>
+            </div>
+          </div>
+        )}
+
+        {/* Tableau récapitulatif */}
+        {selectedStockId && detailData.length > 0 ? (
+          <div className="bg-white rounded-lg shadow-sm border border-gray-200 overflow-hidden">
+            <div className="p-4 border-b border-gray-200">
+              <h3 className="font-semibold text-gray-900">Détail par produit</h3>
+            </div>
+            <div className="overflow-x-auto">
+              <table className="w-full">
+                <thead className="bg-gray-50 border-b border-gray-200">
+                  <tr>
+                    <th className="px-4 py-3 text-left text-sm font-semibold text-gray-700">Produit</th>
+                    <th className="px-4 py-3 text-right text-sm font-semibold text-gray-700">En dépôt</th>
+                    <th className="px-4 py-3 text-right text-sm font-semibold text-gray-700">Facturé non payé</th>
+                    {canViewVAT && (
+                      <th className="px-4 py-3 text-right text-sm font-semibold text-gray-700">Montant HT</th>
+                    )}
+                    <th className="px-4 py-3 text-right text-sm font-semibold text-gray-700">Dernier mouvement</th>
+                  </tr>
+                </thead>
+                <tbody className="divide-y divide-gray-200">
+                  {detailData.map((item) => (
+                    <tr key={item.consignment_id} className="hover:bg-gray-50">
+                      <td className="px-4 py-3">
+                        <div className="font-medium text-gray-900">{item.product_name}</div>
+                        <div className="text-sm text-gray-500">{item.product_sku}</div>
+                      </td>
+                      <td className="px-4 py-3 text-right text-gray-900">{item.qty_en_depot}</td>
+                      <td className="px-4 py-3 text-right">
+                        <div className="flex items-center justify-end gap-2">
+                          <span className="text-gray-900">{item.qty_facture_non_payee}</span>
+                          {item.qty_facture_non_payee > 0 && (
+                            <span className="inline-flex items-center gap-1 px-2 py-1 bg-orange-100 text-orange-800 text-xs rounded-full">
+                              <AlertCircle size={12} />
+                              Facture éditée
+                            </span>
+                          )}
+                        </div>
+                      </td>
+                      {canViewVAT && (
+                        <td className="px-4 py-3 text-right text-gray-900">
+                          {formatCurrency(item.montant_ht)}
+                        </td>
+                      )}
+                      <td className="px-4 py-3 text-right text-sm text-gray-600">
+                        {formatDate(item.last_move_at)}
+                      </td>
+                    </tr>
+                  ))}
+                </tbody>
+              </table>
+            </div>
+          </div>
+        ) : selectedStockId === null && summaryData.length > 0 ? (
+          <div className="bg-white rounded-lg shadow-sm border border-gray-200 overflow-hidden">
+            <div className="p-4 border-b border-gray-200">
+              <h3 className="font-semibold text-gray-900">Synthèse par sous-traitant</h3>
+            </div>
+            <div className="overflow-x-auto">
+              <table className="w-full">
+                <thead className="bg-gray-50 border-b border-gray-200">
+                  <tr>
+                    <th className="px-4 py-3 text-left text-sm font-semibold text-gray-700">Sous-traitant</th>
+                    <th className="px-4 py-3 text-right text-sm font-semibold text-gray-700">En dépôt</th>
+                    <th className="px-4 py-3 text-right text-sm font-semibold text-gray-700">Facturé non payé</th>
+                    {canViewVAT && (
+                      <>
+                        <th className="px-4 py-3 text-right text-sm font-semibold text-gray-700">Total HT</th>
+                        <th className="px-4 py-3 text-right text-sm font-semibold text-gray-700">Total TTC</th>
+                      </>
+                    )}
+                  </tr>
+                </thead>
+                <tbody className="divide-y divide-gray-200">
+                  {summaryData.map((item) => (
+                    <tr
+                      key={item.stock_id}
+                      onClick={() => setSelectedStockId(item.stock_id)}
+                      className="hover:bg-gray-50 cursor-pointer"
+                    >
+                      <td className="px-4 py-3">
+                        <div className="font-medium text-gray-900">{item.stock_name}</div>
+                        {item.customer_name && (
+                          <div className="text-sm text-gray-500">{item.customer_name}</div>
+                        )}
+                      </td>
+                      <td className="px-4 py-3 text-right text-gray-900">{item.total_en_depot}</td>
+                      <td className="px-4 py-3 text-right">
+                        <div className="flex items-center justify-end gap-2">
+                          <span className="text-gray-900">{item.total_facture_non_payee}</span>
+                          {item.total_facture_non_payee > 0 && (
+                            <span className="inline-flex items-center px-2 py-1 bg-orange-100 text-orange-800 text-xs rounded-full">
+                              <AlertCircle size={12} className="mr-1" />
+                              Impayé
+                            </span>
+                          )}
+                        </div>
+                      </td>
+                      {canViewVAT && (
+                        <>
+                          <td className="px-4 py-3 text-right text-gray-900">
+                            {formatCurrency(item.total_ht)}
+                          </td>
+                          <td className="px-4 py-3 text-right font-semibold text-gray-900">
+                            {formatCurrency(item.total_ttc)}
+                          </td>
+                        </>
+                      )}
+                    </tr>
+                  ))}
+                </tbody>
+              </table>
+            </div>
+          </div>
+        ) : (
+          <div className="bg-white rounded-lg shadow-sm border border-gray-200 p-8 text-center">
+            <Package size={48} className="mx-auto text-gray-400 mb-4" />
+            <p className="text-gray-600">
+              {loading ? 'Chargement...' : 'Aucun dépôt-vente en cours'}
+            </p>
+          </div>
+        )}
       </div>
     </div>
   );
