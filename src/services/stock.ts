--- conflicted
+++ resolved
@@ -129,9 +129,6 @@
     console.error('[StockService] Error syncing eBay stock:', error);
     throw error;
   }
-<<<<<<< HEAD
-=======
-  return dataRow.shared_stock_id;
 }
 
 /**
@@ -372,5 +369,4 @@
     console.warn('syncEbayForProductsFromEbayStock exception', e?.message || e);
     return { success: false, pushed: 0, error: e?.message || 'unknown' };
   }
->>>>>>> 1826d7b1
 }