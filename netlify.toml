--- conflicted
+++ resolved
@@ -11,18 +11,4 @@
 # Scheduled Netlify Function: marketplaces-reconcile-stock
 # Runs every 10 minutes to reconcile EBAY depot quantities to eBay offers (keeps sync alive even if app is closed)
 [functions."marketplaces-reconcile-stock"]
-<<<<<<< HEAD
-  schedule = "*/10 * * * *"
-
-# Scheduled Netlify Function: consignments-sync-invoices
-# Runs every 5 minutes to sync invoice statuses and create INVOICE/PAYMENT movements for consignments
-[functions."consignments-sync-invoices"]
-  schedule = "*/5 * * * *"
-
-# Scheduled Netlify Function: consignments-check-unpaid
-# Runs daily at 9 AM to check for unpaid consignments > 30 days and create notifications
-[functions."consignments-check-unpaid"]
-  schedule = "0 9 * * *"
-=======
-  schedule = "*/10 * * * *"
->>>>>>> 1826d7b1
+  schedule = "*/10 * * * *"